--- conflicted
+++ resolved
@@ -302,15 +302,8 @@
 
         void wasDeleted() throws Exception
         {
-<<<<<<< HEAD
-            Stat oldStat = stat.getAndSet(null);
-            byte[] oldData = data.getAndSet(null);
+            ChildData oldChildData = childData.getAndSet(null);
             client.watches().remove(this).ofType(WatcherType.Any).locally().inBackground().forPath(path);
-
-=======
-            ChildData oldChildData = childData.getAndSet(null);
-            client.clearWatcherReferences(this);
->>>>>>> d124a0a6
             ConcurrentMap<String, TreeNode> childMap = children.getAndSet(null);
             if ( childMap != null )
             {
