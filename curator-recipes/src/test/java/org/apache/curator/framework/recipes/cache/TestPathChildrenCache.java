/**
 * Licensed to the Apache Software Foundation (ASF) under one
 * or more contributor license agreements.  See the NOTICE file
 * distributed with this work for additional information
 * regarding copyright ownership.  The ASF licenses this file
 * to you under the Apache License, Version 2.0 (the
 * "License"); you may not use this file except in compliance
 * with the License.  You may obtain a copy of the License at
 *
 *   http://www.apache.org/licenses/LICENSE-2.0
 *
 * Unless required by applicable law or agreed to in writing,
 * software distributed under the License is distributed on an
 * "AS IS" BASIS, WITHOUT WARRANTIES OR CONDITIONS OF ANY
 * KIND, either express or implied.  See the License for the
 * specific language governing permissions and limitations
 * under the License.
 */

package org.apache.curator.framework.recipes.cache;

import com.google.common.collect.Lists;
import org.apache.curator.framework.CuratorFramework;
import org.apache.curator.framework.CuratorFrameworkFactory;
import org.apache.curator.framework.api.UnhandledErrorListener;
<<<<<<< HEAD
import org.apache.curator.framework.imps.TestCleanState;
=======
import org.apache.curator.retry.ExponentialBackoffRetry;
>>>>>>> 2f33fafb
import org.apache.curator.retry.RetryOneTime;
import org.apache.curator.test.BaseClassForTests;
import org.apache.curator.test.ExecuteCalledWatchingExecutorService;
import org.apache.curator.test.KillSession;
import org.apache.curator.test.TestingServer;
import org.apache.curator.test.Timing;
import org.apache.curator.utils.CloseableUtils;
import org.apache.zookeeper.CreateMode;
import org.apache.zookeeper.KeeperException;
import org.testng.Assert;
import org.testng.annotations.Test;
import java.util.List;
import java.util.concurrent.*;
import java.util.concurrent.atomic.AtomicInteger;
import java.util.concurrent.atomic.AtomicReference;

import static org.testng.AssertJUnit.assertNotNull;

public class TestPathChildrenCache extends BaseClassForTests
{
    @Test
    public void testWithBadConnect() throws Exception
    {
        final int serverPort = server.getPort();
        server.close();

        Timing timing = new Timing();
        CuratorFramework client = CuratorFrameworkFactory.newClient(server.getConnectString(), 1000, 1000, new RetryOneTime(1));
        try
        {
            client.start();

            final CountDownLatch ensurePathLatch = new CountDownLatch(1);
            PathChildrenCache cache = new PathChildrenCache(client, "/", true)
            {
                @Override
                protected void ensurePath() throws Exception
                {
                    try
                    {
                        super.ensurePath();
                    }
                    catch ( Exception e )
                    {
                        ensurePathLatch.countDown();
                        throw e;
                    }
                }
            };
            final CountDownLatch addedLatch = new CountDownLatch(1);
            PathChildrenCacheListener listener = new PathChildrenCacheListener()
            {
                @Override
                public void childEvent(CuratorFramework client, PathChildrenCacheEvent event) throws Exception
                {
                    if ( event.getType() == PathChildrenCacheEvent.Type.CHILD_ADDED )
                    {
                        addedLatch.countDown();
                    }
                }
            };
            cache.getListenable().addListener(listener);
            cache.start();
            Assert.assertTrue(timing.awaitLatch(ensurePathLatch));

            server = new TestingServer(serverPort, true);

            client.create().creatingParentContainersIfNeeded().forPath("/baz", new byte[]{1, 2, 3});

            assertNotNull("/baz does not exist", client.checkExists().forPath("/baz"));

            Assert.assertTrue(timing.awaitLatch(addedLatch));

            assertNotNull("cache doesn't see /baz", cache.getCurrentData("/baz"));
        }
        finally
        {
            CloseableUtils.closeQuietly(client);
        }
    }

    @Test
    public void testPostInitializedForEmpty() throws Exception
    {
        Timing timing = new Timing();
        PathChildrenCache cache = null;
        CuratorFramework client = CuratorFrameworkFactory.newClient(server.getConnectString(), timing.session(), timing.connection(), new RetryOneTime(1));
        try
        {
            client.start();

            final CountDownLatch latch = new CountDownLatch(1);
            cache = new PathChildrenCache(client, "/test", true);
            cache.getListenable().addListener
                (
                    new PathChildrenCacheListener()
                    {
                        @Override
                        public void childEvent(CuratorFramework client, PathChildrenCacheEvent event) throws Exception
                        {
                            if ( event.getType() == PathChildrenCacheEvent.Type.INITIALIZED )
                            {
                                latch.countDown();
                            }
                        }
                    }
                );
            cache.start(PathChildrenCache.StartMode.POST_INITIALIZED_EVENT);
            Assert.assertTrue(timing.awaitLatch(latch));
        }
        finally
        {
            CloseableUtils.closeQuietly(cache);
            TestCleanState.closeAndTestClean(client);
        }
    }

    @Test
    public void testAsyncInitialPopulation() throws Exception
    {
        Timing timing = new Timing();
        PathChildrenCache cache = null;
        CuratorFramework client = CuratorFrameworkFactory.newClient(server.getConnectString(), timing.session(), timing.connection(), new RetryOneTime(1));
        try
        {
            client.start();

            client.create().forPath("/test");
            client.create().forPath("/test/one", "hey there".getBytes());

            final BlockingQueue<PathChildrenCacheEvent> events = new LinkedBlockingQueue<PathChildrenCacheEvent>();
            cache = new PathChildrenCache(client, "/test", true);
            cache.getListenable().addListener
                (
                    new PathChildrenCacheListener()
                    {
                        @Override
                        public void childEvent(CuratorFramework client, PathChildrenCacheEvent event) throws Exception
                        {
                            events.offer(event);
                        }
                    }
                );
            cache.start(PathChildrenCache.StartMode.POST_INITIALIZED_EVENT);

            PathChildrenCacheEvent event = events.poll(timing.forWaiting().seconds(), TimeUnit.SECONDS);
            Assert.assertEquals(event.getType(), PathChildrenCacheEvent.Type.CHILD_ADDED);

            event = events.poll(timing.forWaiting().seconds(), TimeUnit.SECONDS);
            Assert.assertEquals(event.getType(), PathChildrenCacheEvent.Type.INITIALIZED);
            Assert.assertEquals(event.getInitialData().size(), 1);
        }
        finally
        {
            CloseableUtils.closeQuietly(cache);
            TestCleanState.closeAndTestClean(client);
        }
    }

    @Test
    public void testChildrenInitialized() throws Exception
    {
        Timing timing = new Timing();
        PathChildrenCache cache = null;
        CuratorFramework client = CuratorFrameworkFactory.newClient(server.getConnectString(), timing.session(), timing.connection(), new RetryOneTime(1));
        try
        {
            client.start();
            client.create().forPath("/test");

            cache = new PathChildrenCache(client, "/test", true);

            final CountDownLatch addedLatch = new CountDownLatch(3);
            final CountDownLatch initLatch = new CountDownLatch(1);
            cache.getListenable().addListener
                (
                    new PathChildrenCacheListener()
                    {
                        @Override
                        public void childEvent(CuratorFramework client, PathChildrenCacheEvent event) throws Exception
                        {
                            if ( event.getType() == PathChildrenCacheEvent.Type.CHILD_ADDED )
                            {
                                addedLatch.countDown();
                            }
                            else if ( event.getType() == PathChildrenCacheEvent.Type.INITIALIZED )
                            {
                                initLatch.countDown();
                            }
                        }
                    }
                );

            client.create().forPath("/test/1", "1".getBytes());
            client.create().forPath("/test/2", "2".getBytes());
            client.create().forPath("/test/3", "3".getBytes());

            cache.start(PathChildrenCache.StartMode.POST_INITIALIZED_EVENT);

            Assert.assertTrue(timing.awaitLatch(addedLatch));
            Assert.assertTrue(timing.awaitLatch(initLatch));
            Assert.assertEquals(cache.getCurrentData().size(), 3);
            Assert.assertEquals(cache.getCurrentData().get(0).getData(), "1".getBytes());
            Assert.assertEquals(cache.getCurrentData().get(1).getData(), "2".getBytes());
            Assert.assertEquals(cache.getCurrentData().get(2).getData(), "3".getBytes());
        }
        finally
        {
            CloseableUtils.closeQuietly(cache);
            TestCleanState.closeAndTestClean(client);
        }
    }

    @Test
    public void testChildrenInitializedNormal() throws Exception
    {
        Timing timing = new Timing();
        PathChildrenCache cache = null;
        CuratorFramework client = CuratorFrameworkFactory.newClient(server.getConnectString(), timing.session(), timing.connection(), new RetryOneTime(1));
        try
        {
            client.start();
            client.create().forPath("/test");

            cache = new PathChildrenCache(client, "/test", true);

            final CountDownLatch addedLatch = new CountDownLatch(3);
            cache.getListenable().addListener
                (
                    new PathChildrenCacheListener()
                    {
                        @Override
                        public void childEvent(CuratorFramework client, PathChildrenCacheEvent event) throws Exception
                        {
                            Assert.assertNotEquals(event.getType(), PathChildrenCacheEvent.Type.INITIALIZED);
                            if ( event.getType() == PathChildrenCacheEvent.Type.CHILD_ADDED )
                            {
                                addedLatch.countDown();
                            }
                        }
                    }
                );

            client.create().forPath("/test/1", "1".getBytes());
            client.create().forPath("/test/2", "2".getBytes());
            client.create().forPath("/test/3", "3".getBytes());

            cache.start(PathChildrenCache.StartMode.NORMAL);

            Assert.assertTrue(timing.awaitLatch(addedLatch));
            Assert.assertEquals(cache.getCurrentData().size(), 3);
            Assert.assertEquals(cache.getCurrentData().get(0).getData(), "1".getBytes());
            Assert.assertEquals(cache.getCurrentData().get(1).getData(), "2".getBytes());
            Assert.assertEquals(cache.getCurrentData().get(2).getData(), "3".getBytes());
        }
        finally
        {
            CloseableUtils.closeQuietly(cache);
            TestCleanState.closeAndTestClean(client);
        }
    }

    @Test
    public void testUpdateWhenNotCachingData() throws Exception
    {
        Timing timing = new Timing();

        PathChildrenCache cache = null;
        CuratorFramework client = CuratorFrameworkFactory.newClient(server.getConnectString(), timing.session(), timing.connection(), new RetryOneTime(1));
        client.start();
        try
        {
            final CountDownLatch updatedLatch = new CountDownLatch(1);
            final CountDownLatch addedLatch = new CountDownLatch(1);
            client.create().creatingParentsIfNeeded().forPath("/test");
            cache = new PathChildrenCache(client, "/test", false);
            cache.getListenable().addListener
                (
                    new PathChildrenCacheListener()
                    {
                        @Override
                        public void childEvent(CuratorFramework client, PathChildrenCacheEvent event) throws Exception
                        {
                            if ( event.getType() == PathChildrenCacheEvent.Type.CHILD_UPDATED )
                            {
                                updatedLatch.countDown();
                            }
                            else if ( event.getType() == PathChildrenCacheEvent.Type.CHILD_ADDED )
                            {
                                addedLatch.countDown();
                            }
                        }
                    }
                );
            cache.start(PathChildrenCache.StartMode.BUILD_INITIAL_CACHE);

            client.create().forPath("/test/foo", "first".getBytes());
            Assert.assertTrue(timing.awaitLatch(addedLatch));

            client.setData().forPath("/test/foo", "something new".getBytes());
            Assert.assertTrue(timing.awaitLatch(updatedLatch));
        }
        finally
        {
            CloseableUtils.closeQuietly(cache);
            TestCleanState.closeAndTestClean(client);
        }
    }

    @Test
    public void testEnsurePath() throws Exception
    {
        Timing timing = new Timing();

        CuratorFramework client = CuratorFrameworkFactory.newClient(server.getConnectString(), timing.session(), timing.connection(), new RetryOneTime(1));
        client.start();
        try
        {
            try ( PathChildrenCache cache = new PathChildrenCache(client, "/one/two/three", false) )
            {
                cache.start();
                timing.sleepABit();

                try
                {
                    client.create().forPath("/one/two/three/four");
                }
                catch ( KeeperException.NoNodeException e )
                {
                    Assert.fail("Path should exist", e);
                }
            }
            timing.sleepABit();
        }
        finally
        {
            TestCleanState.closeAndTestClean(client);
        }
    }

    @Test
    public void testDeleteThenCreate() throws Exception
    {
        Timing timing = new Timing();
        CuratorFramework client = CuratorFrameworkFactory.newClient(server.getConnectString(), timing.session(), timing.connection(), new RetryOneTime(1));
        client.start();
        try
        {
            client.create().forPath("/test");
            client.create().forPath("/test/foo", "one".getBytes());

            final AtomicReference<Throwable> error = new AtomicReference<Throwable>();
            client.getUnhandledErrorListenable().addListener
                (
                    new UnhandledErrorListener()
                    {
                        @Override
                        public void unhandledError(String message, Throwable e)
                        {
                            error.set(e);
                        }
                    }
                );

            final CountDownLatch removedLatch = new CountDownLatch(1);
            final CountDownLatch postRemovedLatch = new CountDownLatch(1);
            final CountDownLatch dataLatch = new CountDownLatch(1);
            try ( PathChildrenCache cache = new PathChildrenCache(client, "/test", true) )
            {
                cache.getListenable().addListener
                    (
                        new PathChildrenCacheListener()
                        {
                            @Override
                            public void childEvent(CuratorFramework client, PathChildrenCacheEvent event) throws Exception
                            {
                                if ( event.getType() == PathChildrenCacheEvent.Type.CHILD_REMOVED )
                                {
                                    removedLatch.countDown();
                                    Assert.assertTrue(postRemovedLatch.await(10, TimeUnit.SECONDS));
                                }
                                else
                                {
                                    try
                                    {
                                        Assert.assertEquals(event.getData().getData(), "two".getBytes());
                                    }
                                    finally
                                    {
                                        dataLatch.countDown();
                                    }
                                }
                            }
                        }
                    );
                cache.start(PathChildrenCache.StartMode.BUILD_INITIAL_CACHE);

                client.delete().forPath("/test/foo");
                Assert.assertTrue(timing.awaitLatch(removedLatch));
                client.create().forPath("/test/foo", "two".getBytes());
                postRemovedLatch.countDown();
                Assert.assertTrue(timing.awaitLatch(dataLatch));

                Throwable t = error.get();
                if ( t != null )
                {
                    Assert.fail("Assert", t);
                }
            }
        }
        finally
        {
            TestCleanState.closeAndTestClean(client);
        }
    }

    @Test
    public void testRebuildAgainstOtherProcesses() throws Exception
    {
        Timing timing = new Timing();
        final CuratorFramework client = CuratorFrameworkFactory.newClient(server.getConnectString(), timing.session(), timing.connection(), new RetryOneTime(1));
        client.start();
        try
        {
            client.create().forPath("/test");
            client.create().forPath("/test/foo");
            client.create().forPath("/test/bar");
            client.create().forPath("/test/snafu", "original".getBytes());

            final CountDownLatch addedLatch = new CountDownLatch(2);
            try ( final PathChildrenCache cache = new PathChildrenCache(client, "/test", true) )
            {
                cache.getListenable().addListener
                    (
                        new PathChildrenCacheListener()
                        {
                            @Override
                            public void childEvent(CuratorFramework client, PathChildrenCacheEvent event) throws Exception
                            {
                                if ( event.getType() == PathChildrenCacheEvent.Type.CHILD_ADDED )
                                {
                                    if ( event.getData().getPath().equals("/test/test") )
                                    {
                                        addedLatch.countDown();
                                    }
                                }
                                else if ( event.getType() == PathChildrenCacheEvent.Type.CHILD_UPDATED )
                                {
                                    if ( event.getData().getPath().equals("/test/snafu") )
                                    {
                                        addedLatch.countDown();
                                    }
                                }
                            }
                        }
                    );
                cache.rebuildTestExchanger = new Exchanger<Object>();
                ExecutorService service = Executors.newSingleThreadExecutor();
                final AtomicReference<String> deletedPath = new AtomicReference<String>();
                Future<Object> future = service.submit
                    (
                        new Callable<Object>()
                        {
                            @Override
                            public Object call() throws Exception
                            {
                                cache.rebuildTestExchanger.exchange(new Object());

                                // simulate another process adding a node while we're rebuilding
                                client.create().forPath("/test/test");

                                List<ChildData> currentData = cache.getCurrentData();
                                Assert.assertTrue(currentData.size() > 0);

                                // simulate another process removing a node while we're rebuilding
                                client.delete().forPath(currentData.get(0).getPath());
                                deletedPath.set(currentData.get(0).getPath());

                                cache.rebuildTestExchanger.exchange(new Object());

                                ChildData childData = null;
                                while ( childData == null )
                                {
                                    childData = cache.getCurrentData("/test/snafu");
                                    Thread.sleep(1000);
                                }
                                Assert.assertEquals(childData.getData(), "original".getBytes());
                                client.setData().forPath("/test/snafu", "grilled".getBytes());

                                cache.rebuildTestExchanger.exchange(new Object());

                                return null;
                            }
                        }
                    );
                cache.start(PathChildrenCache.StartMode.BUILD_INITIAL_CACHE);
                future.get();

                Assert.assertTrue(timing.awaitLatch(addedLatch));
                Assert.assertNotNull(cache.getCurrentData("/test/test"));
                Assert.assertNull(cache.getCurrentData(deletedPath.get()));
                Assert.assertEquals(cache.getCurrentData("/test/snafu").getData(), "grilled".getBytes());
            }
        }
        finally
        {
            TestCleanState.closeAndTestClean(client);
        }
    }

    // see https://github.com/Netflix/curator/issues/27 - was caused by not comparing old->new data
    @Test
    public void testIssue27() throws Exception
    {
        Timing timing = new Timing();
        PathChildrenCache cache = null;
        CuratorFramework client = CuratorFrameworkFactory.newClient(server.getConnectString(), timing.session(), timing.connection(), new RetryOneTime(1));
        client.start();
        try
        {
            client.create().forPath("/base");
            client.create().forPath("/base/a");
            client.create().forPath("/base/b");
            client.create().forPath("/base/c");

            client.getChildren().forPath("/base");

            final List<PathChildrenCacheEvent.Type> events = Lists.newArrayList();
            final Semaphore semaphore = new Semaphore(0);
            cache = new PathChildrenCache(client, "/base", true);
            cache.getListenable().addListener
                (
                    new PathChildrenCacheListener()
                    {
                        @Override
                        public void childEvent(CuratorFramework client, PathChildrenCacheEvent event) throws Exception
                        {
                            events.add(event.getType());
                            semaphore.release();
                        }
                    }
                );
            cache.start();

            Assert.assertTrue(timing.acquireSemaphore(semaphore, 3));

            client.delete().forPath("/base/a");
            Assert.assertTrue(timing.acquireSemaphore(semaphore, 1));

            client.create().forPath("/base/a");
            Assert.assertTrue(timing.acquireSemaphore(semaphore, 1));

            List<PathChildrenCacheEvent.Type> expected = Lists.newArrayList
                (
                    PathChildrenCacheEvent.Type.CHILD_ADDED,
                    PathChildrenCacheEvent.Type.CHILD_ADDED,
                    PathChildrenCacheEvent.Type.CHILD_ADDED,
                    PathChildrenCacheEvent.Type.CHILD_REMOVED,
                    PathChildrenCacheEvent.Type.CHILD_ADDED
                );
            Assert.assertEquals(expected, events);
        }
        finally
        {
            CloseableUtils.closeQuietly(cache);
            TestCleanState.closeAndTestClean(client);
        }
    }

    // test Issue 27 using new rebuild() method
    @Test
    public void testIssue27Alt() throws Exception
    {
        Timing timing = new Timing();
        PathChildrenCache cache = null;
        CuratorFramework client = CuratorFrameworkFactory.newClient(server.getConnectString(), timing.session(), timing.connection(), new RetryOneTime(1));
        client.start();
        try
        {
            client.create().forPath("/base");
            client.create().forPath("/base/a");
            client.create().forPath("/base/b");
            client.create().forPath("/base/c");

            client.getChildren().forPath("/base");

            final List<PathChildrenCacheEvent.Type> events = Lists.newArrayList();
            final Semaphore semaphore = new Semaphore(0);
            cache = new PathChildrenCache(client, "/base", true);
            cache.getListenable().addListener
                (
                    new PathChildrenCacheListener()
                    {
                        @Override
                        public void childEvent(CuratorFramework client, PathChildrenCacheEvent event) throws Exception
                        {
                            events.add(event.getType());
                            semaphore.release();
                        }
                    }
                );
            cache.start(PathChildrenCache.StartMode.BUILD_INITIAL_CACHE);

            client.delete().forPath("/base/a");
            Assert.assertTrue(timing.acquireSemaphore(semaphore, 1));

            client.create().forPath("/base/a");
            Assert.assertTrue(timing.acquireSemaphore(semaphore, 1));

            List<PathChildrenCacheEvent.Type> expected = Lists.newArrayList
                (
                    PathChildrenCacheEvent.Type.CHILD_REMOVED,
                    PathChildrenCacheEvent.Type.CHILD_ADDED
                );
            Assert.assertEquals(expected, events);
        }
        finally
        {
            CloseableUtils.closeQuietly(cache);
            TestCleanState.closeAndTestClean(client);
        }
    }

    @Test
    public void testKilledSession() throws Exception
    {
        Timing timing = new Timing();
        PathChildrenCache cache = null;
        CuratorFramework client = null;
        try
        {
            client = CuratorFrameworkFactory.newClient(server.getConnectString(), timing.session(), timing.connection(), new RetryOneTime(1));
            client.start();
            client.create().forPath("/test");

            cache = new PathChildrenCache(client, "/test", true);
            cache.start();

            final CountDownLatch childAddedLatch = new CountDownLatch(1);
            final CountDownLatch lostLatch = new CountDownLatch(1);
            final CountDownLatch reconnectedLatch = new CountDownLatch(1);
            final CountDownLatch removedLatch = new CountDownLatch(1);
            cache.getListenable().addListener
                (
                    new PathChildrenCacheListener()
                    {
                        @Override
                        public void childEvent(CuratorFramework client, PathChildrenCacheEvent event) throws Exception
                        {
                            if ( event.getType() == PathChildrenCacheEvent.Type.CHILD_ADDED )
                            {
                                childAddedLatch.countDown();
                            }
                            else if ( event.getType() == PathChildrenCacheEvent.Type.CONNECTION_LOST )
                            {
                                lostLatch.countDown();
                            }
                            else if ( event.getType() == PathChildrenCacheEvent.Type.CONNECTION_RECONNECTED )
                            {
                                reconnectedLatch.countDown();
                            }
                            else if ( event.getType() == PathChildrenCacheEvent.Type.CHILD_REMOVED )
                            {
                                removedLatch.countDown();
                            }
                        }
                    }
                );

            client.create().withMode(CreateMode.EPHEMERAL).forPath("/test/me", "data".getBytes());
            Assert.assertTrue(timing.awaitLatch(childAddedLatch));

            KillSession.kill(client.getZookeeperClient().getZooKeeper());
            Assert.assertTrue(timing.awaitLatch(lostLatch));
            Assert.assertTrue(timing.awaitLatch(reconnectedLatch));
            Assert.assertTrue(timing.awaitLatch(removedLatch));
        }
        finally
        {
            CloseableUtils.closeQuietly(cache);
            TestCleanState.closeAndTestClean(client);
        }
    }

    @Test
    public void testModes() throws Exception
    {
        Timing timing = new Timing();
        CuratorFramework client = CuratorFrameworkFactory.newClient(server.getConnectString(), timing.session(), timing.connection(), new RetryOneTime(1));
        client.start();
        try
        {
            client.create().forPath("/test");

            for ( boolean cacheData : new boolean[]{false, true} )
            {
                internalTestMode(client, cacheData);

                client.delete().forPath("/test/one");
                client.delete().forPath("/test/two");
            }
        }
        finally
        {
            TestCleanState.closeAndTestClean(client);
        }
    }

    @Test
    public void testRebuildNode() throws Exception
    {
        Timing timing = new Timing();
        PathChildrenCache cache = null;
        CuratorFramework client = CuratorFrameworkFactory.newClient(server.getConnectString(), timing.session(), timing.connection(), new RetryOneTime(1));
        try
        {
            client.start();
            client.create().creatingParentsIfNeeded().forPath("/test/one", "one".getBytes());

            final CountDownLatch latch = new CountDownLatch(1);
            final AtomicInteger counter = new AtomicInteger();
            final Semaphore semaphore = new Semaphore(1);
            cache = new PathChildrenCache(client, "/test", true)
            {
                @Override
                void getDataAndStat(String fullPath) throws Exception
                {
                    semaphore.acquire();
                    counter.incrementAndGet();
                    super.getDataAndStat(fullPath);
                    latch.countDown();
                }
            };
            cache.start(PathChildrenCache.StartMode.BUILD_INITIAL_CACHE);

            Assert.assertTrue(timing.awaitLatch(latch));

            int saveCounter = counter.get();
            client.setData().forPath("/test/one", "alt".getBytes());
            cache.rebuildNode("/test/one");
            Assert.assertEquals(cache.getCurrentData("/test/one").getData(), "alt".getBytes());
            Assert.assertEquals(saveCounter, counter.get());

            semaphore.release(1000);
            timing.sleepABit();
        }
        finally
        {
            CloseableUtils.closeQuietly(cache);
            TestCleanState.closeAndTestClean(client);
        }
    }

    private void internalTestMode(CuratorFramework client, boolean cacheData) throws Exception
    {
        try ( PathChildrenCache cache = new PathChildrenCache(client, "/test", cacheData) )
        {
            final CountDownLatch latch = new CountDownLatch(2);
            cache.getListenable().addListener
                (
                    new PathChildrenCacheListener()
                    {
                        @Override
                        public void childEvent(CuratorFramework client, PathChildrenCacheEvent event) throws Exception
                        {
                            if ( event.getType() == PathChildrenCacheEvent.Type.CHILD_ADDED )
                            {
                                latch.countDown();
                            }
                        }
                    }
                );
            cache.start();

            client.create().forPath("/test/one", "one".getBytes());
            client.create().forPath("/test/two", "two".getBytes());
            Assert.assertTrue(latch.await(10, TimeUnit.SECONDS));

            for ( ChildData data : cache.getCurrentData() )
            {
                if ( cacheData )
                {
                    Assert.assertNotNull(data.getData());
                    Assert.assertNotNull(data.getStat());
                }
                else
                {
                    Assert.assertNull(data.getData());
                    Assert.assertNotNull(data.getStat());
                }
            }
        }
    }

    @Test
    public void testBasics() throws Exception
    {
        Timing timing = new Timing();
        CuratorFramework client = CuratorFrameworkFactory.newClient(server.getConnectString(), timing.session(), timing.connection(), new RetryOneTime(1));
        client.start();
        try
        {
            client.create().forPath("/test");

            final BlockingQueue<PathChildrenCacheEvent.Type> events = new LinkedBlockingQueue<PathChildrenCacheEvent.Type>();
            try ( PathChildrenCache cache = new PathChildrenCache(client, "/test", true) )
            {
                cache.getListenable().addListener
                    (
                        new PathChildrenCacheListener()
                        {
                            @Override
                            public void childEvent(CuratorFramework client, PathChildrenCacheEvent event) throws Exception
                            {
                                if ( event.getData().getPath().equals("/test/one") )
                                {
                                    events.offer(event.getType());
                                }
                            }
                        }
                    );
                cache.start();

                client.create().forPath("/test/one", "hey there".getBytes());
                Assert.assertEquals(events.poll(timing.forWaiting().seconds(), TimeUnit.SECONDS), PathChildrenCacheEvent.Type.CHILD_ADDED);

                client.setData().forPath("/test/one", "sup!".getBytes());
                Assert.assertEquals(events.poll(timing.forWaiting().seconds(), TimeUnit.SECONDS), PathChildrenCacheEvent.Type.CHILD_UPDATED);
                Assert.assertEquals(new String(cache.getCurrentData("/test/one").getData()), "sup!");

                client.delete().forPath("/test/one");
                Assert.assertEquals(events.poll(timing.forWaiting().seconds(), TimeUnit.SECONDS), PathChildrenCacheEvent.Type.CHILD_REMOVED);
            }
        }
        finally
        {
            TestCleanState.closeAndTestClean(client);
        }
    }

    @Test
    public void testBasicsOnTwoCachesWithSameExecutor() throws Exception
    {
        Timing timing = new Timing();
        CuratorFramework client = CuratorFrameworkFactory.newClient(server.getConnectString(), timing.session(), timing.connection(), new RetryOneTime(1));
        client.start();
        try
        {
            client.create().forPath("/test");

            final BlockingQueue<PathChildrenCacheEvent.Type> events = new LinkedBlockingQueue<PathChildrenCacheEvent.Type>();
            final ExecutorService exec = Executors.newSingleThreadExecutor();
            try ( PathChildrenCache cache = new PathChildrenCache(client, "/test", true, false, exec) )
            {
                cache.getListenable().addListener
                    (
                        new PathChildrenCacheListener()
                        {
                            @Override
                            public void childEvent(CuratorFramework client, PathChildrenCacheEvent event) throws Exception
                            {
                                if ( event.getData().getPath().equals("/test/one") )
                                {
                                    events.offer(event.getType());
                                }
                            }
                        }
                    );
                cache.start();

<<<<<<< HEAD
                final BlockingQueue<PathChildrenCacheEvent.Type> events2 = new LinkedBlockingQueue<PathChildrenCacheEvent.Type>();
                try ( PathChildrenCache cache2 = new PathChildrenCache(client, "/test", true, false, exec) )
                {
                    cache2.getListenable().addListener(
                        new PathChildrenCacheListener()
                        {
                            @Override
                            public void childEvent(CuratorFramework client, PathChildrenCacheEvent event)
                                throws Exception
                            {
                                if ( event.getData().getPath().equals("/test/one") )
                                {
                                    events2.offer(event.getType());
                                }
                            }
                        }
                                                      );
                    cache2.start();

                    client.create().forPath("/test/one", "hey there".getBytes());
                    Assert.assertEquals(events.poll(timing.forWaiting().seconds(), TimeUnit.SECONDS), PathChildrenCacheEvent.Type.CHILD_ADDED);
                    Assert.assertEquals(events2.poll(timing.forWaiting().seconds(), TimeUnit.SECONDS), PathChildrenCacheEvent.Type.CHILD_ADDED);

                    client.setData().forPath("/test/one", "sup!".getBytes());
                    Assert.assertEquals(events.poll(timing.forWaiting().seconds(), TimeUnit.SECONDS), PathChildrenCacheEvent.Type.CHILD_UPDATED);
                    Assert.assertEquals(events2.poll(timing.forWaiting().seconds(), TimeUnit.SECONDS), PathChildrenCacheEvent.Type.CHILD_UPDATED);
                    Assert.assertEquals(new String(cache.getCurrentData("/test/one").getData()), "sup!");
                    Assert.assertEquals(new String(cache2.getCurrentData("/test/one").getData()), "sup!");

                    client.delete().forPath("/test/one");
                    Assert.assertEquals(events.poll(timing.forWaiting().seconds(), TimeUnit.SECONDS), PathChildrenCacheEvent.Type.CHILD_REMOVED);
                    Assert.assertEquals(events2.poll(timing.forWaiting().seconds(), TimeUnit.SECONDS), PathChildrenCacheEvent.Type.CHILD_REMOVED);
                }
            }
=======
            final BlockingQueue<PathChildrenCacheEvent.Type> events2 = new LinkedBlockingQueue<PathChildrenCacheEvent.Type>();
            PathChildrenCache cache2 = new PathChildrenCache(client, "/test", true, false, exec);
            cache2.getListenable().addListener(
                new PathChildrenCacheListener()
                {
                    @Override
                    public void childEvent(CuratorFramework client, PathChildrenCacheEvent event)
                        throws Exception
                    {
                        if ( event.getData().getPath().equals("/test/one") )
                        {
                            events2.offer(event.getType());
                        }
                    }
                }
                                              );
            cache2.start();

            client.create().forPath("/test/one", "hey there".getBytes());
            Assert.assertEquals(events.poll(timing.forWaiting().seconds(), TimeUnit.SECONDS), PathChildrenCacheEvent.Type.CHILD_ADDED);
            Assert.assertEquals(events2.poll(timing.forWaiting().seconds(), TimeUnit.SECONDS), PathChildrenCacheEvent.Type.CHILD_ADDED);

            client.setData().forPath("/test/one", "sup!".getBytes());
            Assert.assertEquals(events.poll(timing.forWaiting().seconds(), TimeUnit.SECONDS), PathChildrenCacheEvent.Type.CHILD_UPDATED);
            Assert.assertEquals(events2.poll(timing.forWaiting().seconds(), TimeUnit.SECONDS), PathChildrenCacheEvent.Type.CHILD_UPDATED);
            Assert.assertEquals(new String(cache.getCurrentData("/test/one").getData()), "sup!");
            Assert.assertEquals(new String(cache2.getCurrentData("/test/one").getData()), "sup!");

            client.delete().forPath("/test/one");
            Assert.assertEquals(events.poll(timing.forWaiting().seconds(), TimeUnit.SECONDS), PathChildrenCacheEvent.Type.CHILD_REMOVED);
            Assert.assertEquals(events2.poll(timing.forWaiting().seconds(), TimeUnit.SECONDS), PathChildrenCacheEvent.Type.CHILD_REMOVED);

            cache.close();
            cache2.close();
>>>>>>> 2f33fafb
        }
        finally
        {
            TestCleanState.closeAndTestClean(client);
        }
    }

    @Test
    public void testDeleteNodeAfterCloseDoesntCallExecutor()
        throws Exception
    {
        Timing timing = new Timing();
        CuratorFramework client = CuratorFrameworkFactory.newClient(server.getConnectString(), timing.session(), timing.connection(), new RetryOneTime(1));
        client.start();
        try
        {
            client.create().forPath("/test");

            final ExecuteCalledWatchingExecutorService exec = new ExecuteCalledWatchingExecutorService(Executors.newSingleThreadExecutor());
            try ( PathChildrenCache cache = new PathChildrenCache(client, "/test", true, false, exec) )
            {
                cache.start();
                client.create().forPath("/test/one", "hey there".getBytes());

                cache.rebuild();
                Assert.assertEquals(new String(cache.getCurrentData("/test/one").getData()), "hey there");
                Assert.assertTrue(exec.isExecuteCalled());

                exec.setExecuteCalled(false);
            }
            Assert.assertFalse(exec.isExecuteCalled());

            client.delete().forPath("/test/one");
            timing.sleepABit();
            Assert.assertFalse(exec.isExecuteCalled());
        }
        finally
        {
<<<<<<< HEAD
            TestCleanState.closeAndTestClean(client);
=======
            client.close();
>>>>>>> 2f33fafb
        }

    }

    /**
     * Tests the case where there's an outstanding operation being executed when the cache is
     * shut down. See CURATOR-121, this was causing misleading warning messages to be logged.
     * @throws Exception
     */
    @Test
    public void testInterruptedOperationOnShutdown() throws Exception
    {
        CuratorFramework client = CuratorFrameworkFactory.newClient(server.getConnectString(), 30000, 30000, new RetryOneTime(1));
        client.start();

        try
        {
            final CountDownLatch latch = new CountDownLatch(1);
<<<<<<< HEAD
            try ( final PathChildrenCache cache = new PathChildrenCache(client, "/test", false) {
=======
            final PathChildrenCache cache = new PathChildrenCache(client, "/test", false)
            {
>>>>>>> 2f33fafb
                @Override
                protected void handleException(Throwable e)
                {
                    latch.countDown();
                }
            } )
            {
                cache.start();

                cache.offerOperation(new Operation()
                {

                    @Override
                    public void invoke() throws Exception
                    {
                        Thread.sleep(5000);
                    }
                });

                Thread.sleep(1000);

            }

            latch.await(5, TimeUnit.SECONDS);

            Assert.assertTrue(latch.getCount() == 1, "Unexpected exception occurred");
        }
        finally
        {
            TestCleanState.closeAndTestClean(client);
        }
    }
}<|MERGE_RESOLUTION|>--- conflicted
+++ resolved
@@ -23,11 +23,7 @@
 import org.apache.curator.framework.CuratorFramework;
 import org.apache.curator.framework.CuratorFrameworkFactory;
 import org.apache.curator.framework.api.UnhandledErrorListener;
-<<<<<<< HEAD
 import org.apache.curator.framework.imps.TestCleanState;
-=======
-import org.apache.curator.retry.ExponentialBackoffRetry;
->>>>>>> 2f33fafb
 import org.apache.curator.retry.RetryOneTime;
 import org.apache.curator.test.BaseClassForTests;
 import org.apache.curator.test.ExecuteCalledWatchingExecutorService;
@@ -898,7 +894,6 @@
                     );
                 cache.start();
 
-<<<<<<< HEAD
                 final BlockingQueue<PathChildrenCacheEvent.Type> events2 = new LinkedBlockingQueue<PathChildrenCacheEvent.Type>();
                 try ( PathChildrenCache cache2 = new PathChildrenCache(client, "/test", true, false, exec) )
                 {
@@ -933,42 +928,6 @@
                     Assert.assertEquals(events2.poll(timing.forWaiting().seconds(), TimeUnit.SECONDS), PathChildrenCacheEvent.Type.CHILD_REMOVED);
                 }
             }
-=======
-            final BlockingQueue<PathChildrenCacheEvent.Type> events2 = new LinkedBlockingQueue<PathChildrenCacheEvent.Type>();
-            PathChildrenCache cache2 = new PathChildrenCache(client, "/test", true, false, exec);
-            cache2.getListenable().addListener(
-                new PathChildrenCacheListener()
-                {
-                    @Override
-                    public void childEvent(CuratorFramework client, PathChildrenCacheEvent event)
-                        throws Exception
-                    {
-                        if ( event.getData().getPath().equals("/test/one") )
-                        {
-                            events2.offer(event.getType());
-                        }
-                    }
-                }
-                                              );
-            cache2.start();
-
-            client.create().forPath("/test/one", "hey there".getBytes());
-            Assert.assertEquals(events.poll(timing.forWaiting().seconds(), TimeUnit.SECONDS), PathChildrenCacheEvent.Type.CHILD_ADDED);
-            Assert.assertEquals(events2.poll(timing.forWaiting().seconds(), TimeUnit.SECONDS), PathChildrenCacheEvent.Type.CHILD_ADDED);
-
-            client.setData().forPath("/test/one", "sup!".getBytes());
-            Assert.assertEquals(events.poll(timing.forWaiting().seconds(), TimeUnit.SECONDS), PathChildrenCacheEvent.Type.CHILD_UPDATED);
-            Assert.assertEquals(events2.poll(timing.forWaiting().seconds(), TimeUnit.SECONDS), PathChildrenCacheEvent.Type.CHILD_UPDATED);
-            Assert.assertEquals(new String(cache.getCurrentData("/test/one").getData()), "sup!");
-            Assert.assertEquals(new String(cache2.getCurrentData("/test/one").getData()), "sup!");
-
-            client.delete().forPath("/test/one");
-            Assert.assertEquals(events.poll(timing.forWaiting().seconds(), TimeUnit.SECONDS), PathChildrenCacheEvent.Type.CHILD_REMOVED);
-            Assert.assertEquals(events2.poll(timing.forWaiting().seconds(), TimeUnit.SECONDS), PathChildrenCacheEvent.Type.CHILD_REMOVED);
-
-            cache.close();
-            cache2.close();
->>>>>>> 2f33fafb
         }
         finally
         {
@@ -1007,11 +966,7 @@
         }
         finally
         {
-<<<<<<< HEAD
-            TestCleanState.closeAndTestClean(client);
-=======
-            client.close();
->>>>>>> 2f33fafb
+            TestCleanState.closeAndTestClean(client);
         }
 
     }
@@ -1030,12 +985,7 @@
         try
         {
             final CountDownLatch latch = new CountDownLatch(1);
-<<<<<<< HEAD
             try ( final PathChildrenCache cache = new PathChildrenCache(client, "/test", false) {
-=======
-            final PathChildrenCache cache = new PathChildrenCache(client, "/test", false)
-            {
->>>>>>> 2f33fafb
                 @Override
                 protected void handleException(Throwable e)
                 {
