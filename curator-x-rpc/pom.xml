--- conflicted
+++ resolved
@@ -22,20 +22,12 @@
     <parent>
         <artifactId>apache-curator</artifactId>
         <groupId>org.apache.curator</groupId>
-<<<<<<< HEAD
         <version>3.0.0-SNAPSHOT</version>
-=======
-        <version>2.8.1-SNAPSHOT</version>
->>>>>>> d9362d15
     </parent>
     <modelVersion>4.0.0</modelVersion>
 
     <artifactId>curator-x-rpc</artifactId>
-<<<<<<< HEAD
     <version>3.0.0-SNAPSHOT</version>
-=======
-    <version>2.8.1-SNAPSHOT</version>
->>>>>>> d9362d15
 
     <name>Curator RPC Proxy</name>
     <description>A proxy that bridges non-java environments with the Curator framework and recipes</description>
