<?xml version="1.0" encoding="UTF-8"?><!--
    Licensed to the Apache Software Foundation (ASF) under one
    or more contributor license agreements.  See the NOTICE file
    distributed with this work for additional information
    regarding copyright ownership.  The ASF licenses this file
    to you under the Apache License, Version 2.0 (the
    "License"); you may not use this file except in compliance
    with the License.  You may obtain a copy of the License at

      http://www.apache.org/licenses/LICENSE-2.0

    Unless required by applicable law or agreed to in writing,
    software distributed under the License is distributed on an
    "AS IS" BASIS, WITHOUT WARRANTIES OR CONDITIONS OF ANY
    KIND, either express or implied.  See the License for the
    specific language governing permissions and limitations
    under the License.
  -->

<project xmlns="http://maven.apache.org/POM/4.0.0" xmlns:xsi="http://www.w3.org/2001/XMLSchema-instance" xsi:schemaLocation="http://maven.apache.org/POM/4.0.0 http://maven.apache.org/maven-v4_0_0.xsd">
    <modelVersion>4.0.0</modelVersion>

    <parent>
        <groupId>org.apache</groupId>
        <artifactId>apache</artifactId>
        <version>21</version>
    </parent>

    <groupId>org.apache.curator</groupId>
    <artifactId>apache-curator</artifactId>
    <version>5.2.1-SNAPSHOT</version>
    <packaging>pom</packaging>

    <name>Apache Curator</name>
    <description>
        Curator is a set of Java libraries that make using Apache ZooKeeper much easier.
    </description>
    <url>http://curator.apache.org</url>
    <inceptionYear>2011</inceptionYear>

    <licenses>
        <license>
            <name>The Apache Software License, Version 2.0</name>
            <url>http://www.apache.org/licenses/LICENSE-2.0.txt</url>
            <distribution>repo</distribution>
        </license>
    </licenses>

    <organization>
        <name>The Apache Software Foundation</name>
        <url>http://www.apache.org/</url>
    </organization>

    <properties>
        <!-- maven properties -->
        <maven.compiler.source>1.8</maven.compiler.source>
        <maven.compiler.target>1.8</maven.compiler.target>
        <dependency.locations.enabled>false</dependency.locations.enabled>

        <currentStableVersion>5.2.0</currentStableVersion>

        <project.build.sourceEncoding>UTF-8</project.build.sourceEncoding>
        <project.build.resourceEncoding>UTF-8</project.build.resourceEncoding>
        <project.reporting.outputEncoding>UTF-8</project.reporting.outputEncoding>

        <short-jdk-version>8</short-jdk-version>
        <jdk-version>1.${short-jdk-version}</jdk-version>

        <redirectTestOutputToFile>true</redirectTestOutputToFile>

        <!-- versions -->
<<<<<<< HEAD
        <zookeeper-version>3.7.0</zookeeper-version>
=======
        <zookeeper-version>3.6.3</zookeeper-version>
>>>>>>> e2d32bd0
        <maven-bundle-plugin-version>5.1.1</maven-bundle-plugin-version>
        <maven-javadoc-plugin-version>3.0.1</maven-javadoc-plugin-version>
        <doxia-module-confluence-version>1.8</doxia-module-confluence-version>
        <maven-license-plugin-version>1.9.0</maven-license-plugin-version>
        <javassist-version>3.24.1-GA</javassist-version>
        <commons-math-version>2.2</commons-math-version>
        <jackson-mapper-asl-version>1.9.13</jackson-mapper-asl-version>
        <jackson-version>2.10.0</jackson-version>
        <!-- Upgrading to Jersey 2.x is difficult and of unclear benefits, see
             https://stackoverflow.com/questions/17098341#22033825 -->
        <jersey-version>1.19.4</jersey-version>
        <jsr311-api-version>1.1.1</jsr311-api-version>
        <!-- See https://stackoverflow.com/questions/43574426#comment93992044_43574427 -->
        <jaxb-version>2.2.11</jaxb-version>
        <javax-activation-version>1.1.1</javax-activation-version>
        <jetty-version>6.1.26</jetty-version>
        <scannotation-version>1.0.2</scannotation-version>
        <!-- resteasy-jaxrs dependency cannot be higher than 2.x for compatibility with Jersey 1.x -->
        <resteasy-jaxrs-version>2.3.5.Final</resteasy-jaxrs-version>
        <guava-version>27.0.1-jre</guava-version>
        <guava-listenablefuture-version>1.0</guava-listenablefuture-version>
        <guava-failureaccess-version>1.0.1</guava-failureaccess-version>
        <junit-version>5.6.2</junit-version>
        <swift-version>0.23.1</swift-version>
        <maven-shade-plugin-version>3.2.1</maven-shade-plugin-version>
        <slf4j-version>1.7.25</slf4j-version>
        <clirr-maven-plugin-version>2.8</clirr-maven-plugin-version>
        <dropwizard-version>3.2.5</dropwizard-version>
        <snappy-version>1.1.7</snappy-version>
        <build-helper-maven-plugin-version>3.1.0</build-helper-maven-plugin-version>
        <awaitility-version>4.1.0</awaitility-version>

        <!-- OSGi Properties -->
        <osgi.export.package />
        <osgi.import.package />
        <osgi.private.package />
        <osgi.dynamic.import />
        <osgi.require.bundle />
        <osgi.export.service />
        <osgi.activator />
    </properties>

    <scm>
        <url>https://github.com/apache/curator.git</url>
        <connection>scm:git:https://gitbox.apache.org/repos/asf/curator.git</connection>
        <developerConnection>scm:git:https://gitbox.apache.org/repos/asf/curator.git
        </developerConnection>
        <tag>apache-curator-3.2.0</tag>
    </scm>

    <issueManagement>
        <system>JIRA</system>
        <url>http://issues.apache.org/jira/browse/CURATOR</url>
    </issueManagement>

    <ciManagement>
        <system>Jenkins</system>
        <url>https://builds.apache.org/job/Curator/</url>
        <notifiers>
            <notifier>
                <type>mail</type>
                <sendOnError>true</sendOnError>
                <sendOnFailure>true</sendOnFailure>
                <sendOnSuccess>false</sendOnSuccess>
                <sendOnWarning>false</sendOnWarning>
                <configuration>
                    <address>dev@curator.apache.org</address>
                </configuration>
            </notifier>
        </notifiers>
    </ciManagement>

    <distributionManagement>
        <site>
            <id>apache.website.svnpub</id>
            <url>scm:svn:https://svn.apache.org/repos/asf/curator/site/trunk</url>
        </site>
    </distributionManagement>

    <mailingLists>
        <mailingList>
            <name>Users</name>
            <subscribe>mailto:user-subscribe@curator.apache.org</subscribe>
            <unsubscribe>mailto:user-unsubscribe@curator.apache.org</unsubscribe>
            <post>mailto:user@curator.apache.org</post>
            <archive>http://mail-archives.apache.org/mod_mbox/curator-user/</archive>
        </mailingList>
        <mailingList>
            <name>Development</name>
            <subscribe>mailto:dev-subscribe@curator.apache.org</subscribe>
            <unsubscribe>mailto:dev-unsubscribe@curator.apache.org</unsubscribe>
            <post>mailto:dev@curator.apache.org</post>
            <archive>http://mail-archives.apache.org/mod_mbox/curator-dev/</archive>
        </mailingList>
        <mailingList>
            <name>Commits</name>
            <subscribe>mailto:commits-subscribe@curator.apache.org</subscribe>
            <unsubscribe>mailto:commits-unsubscribe@curator.apache.org</unsubscribe>
            <post>mailto:commits@curator.apache.org</post>
            <archive>http://mail-archives.apache.org/mod_mbox/curator-commits/</archive>
        </mailingList>
    </mailingLists>

    <developers>
        <developer>
            <id>randgalt</id>
            <name>Jordan Zimmerman</name>
            <email>randgalt@apache.org</email>
            <timezone>-5</timezone>
            <roles>
                <role>Committer</role>
                <role>PMC Member</role>
            </roles>
            <url>https://people.apache.org/~randgalt</url>
        </developer>

        <developer>
            <id>zarfide</id>
            <name>Jay Zarfoss</name>
            <email>zarfide@apache.org</email>
            <timezone>-8</timezone>
            <roles>
                <role>Committer</role>
                <role>PMC Member</role>
            </roles>
            <url>http://www.linkedin.com/pub/jay-zarfoss/34/56/a19</url>
        </developer>

        <developer>
            <id>cheddar</id>
            <name>Eric Tschetter</name>
            <email>cheddar@apache.org</email>
            <timezone>-6</timezone>
            <roles>
                <role>Committer</role>
                <role>PMC Member</role>
                <role>ChedHeader</role>
            </roles>
        </developer>
        <developer>
            <id>iocanel</id>
            <name>Ioannis Canellos</name>
            <email>iocanel@apache.org</email>
            <timezone>+2</timezone>
            <roles>
                <role>Committer</role>
                <role>PMC Member</role>
            </roles>
            <url>http://iocanel.blogspot.com</url>
        </developer>

        <developer>
            <id>cammckenzie</id>
            <name>Cameron McKenzie</name>
            <email>cammckenzie@apache.org</email>
            <timezone>+10</timezone>
            <roles>
                <role>Committer</role>
                <role>PMC Member</role>
            </roles>
            <url>https://people.apache.org/~cammckenzie</url>
        </developer>

        <developer>
            <id>dragonsinth</id>
            <name>Scott Blum</name>
            <email>dragonsinth@apache.org</email>
            <timezone>-5</timezone>
            <roles>
                <role>Committer</role>
                <role>PMC Member</role>
            </roles>
            <url>http://github.com/dragonsinth</url>
        </developer>

        <developer>
            <id>mdrob</id>
            <name>Mike Drob</name>
            <email>mdrob@apache.org</email>
            <timezone>-6</timezone>
            <roles>
                <role>Committer</role>
                <role>PMC Member</role>
            </roles>
            <url>http://people.apache.org/~mdrob</url>
        </developer>

        <developer>
            <name>Patrick Hunt</name>
            <email>phunt1@gmail.com</email>
            <roles>
                <role>PMC Member</role>
            </roles>
            <timezone>-8</timezone>
            <url>http://www.linkedin.com/pub/patrick-hunt/2/5b2/24a</url>
        </developer>

        <developer>
            <name>Mahadev Konar</name>
            <email>mahadev@apache.org</email>
            <roles>
                <role>PMC Member</role>
            </roles>
            <timezone>-8</timezone>
            <url>http://www.linkedin.com/in/mahadevkonar</url>
        </developer>

        <developer>
            <name>Luciano Resende</name>
            <email>lresende@apache.org</email>
            <roles>
                <role>PMC Member</role>
            </roles>
            <timezone>-8</timezone>
            <url>https://people.apache.org/~lresende</url>
        </developer>

        <developer>
            <name>Enis Söztutar</name>
            <email>enis@apache.org</email>
            <roles>
                <role>PMC Member</role>
            </roles>
            <timezone>-8</timezone>
            <url>https://people.apache.org/~enis</url>
        </developer>

        <developer>
            <name>Fangmin Lyu</name>
            <email>fangmin@apache.org</email>
            <roles>
                <role>Committer</role>
                <role>PMC Member</role>
            </roles>
            <timezone>-8</timezone>
            <url>https://people.apache.org/~fangmin</url>
        </developer>

        <developer>
            <id>shayshim</id>
            <name>Shay Shimony</name>
            <email>shayshim@apache.org</email>
            <timezone>+2</timezone>
            <roles>
                <role>Committer</role>
                <role>PMC Member</role>
            </roles>
            <url>https://people.apache.org/~shayshim</url>
        </developer>

        <developer>
            <id>eolivelli</id>
            <name>Enrico Olivelli</name>
            <email>eolivelli@apache.org</email>
            <timezone>+1</timezone>
            <roles>
                <role>Committer</role>
                <role>PMC Chair</role>
            </roles>
            <url>https://people.apache.org/~eolivelli</url>
        </developer>

        <developer>
            <id>tison</id>
            <name>Zili Chen</name>
            <email>tison@apache.org</email>
            <timezone>+8</timezone>
            <roles>
                <role>Committer</role>
                <role>PMC Member</role>
            </roles>
            <url>https://github.com/tisonkun/</url>
        </developer>
    </developers>

    <modules>
        <module>curator-client</module>
        <module>curator-test</module>
        <module>curator-framework</module>
        <module>curator-recipes</module>
        <module>curator-examples</module>
        <module>curator-x-discovery</module>
        <module>curator-x-discovery-server</module>
        <module>curator-x-async</module>
        <module>curator-test-zk35</module>
    </modules>

    <dependencyManagement>
        <dependencies>
            <dependency>
                <groupId>org.slf4j</groupId>
                <artifactId>slf4j-api</artifactId>
                <version>${slf4j-version}</version>
            </dependency>

            <dependency>
                <groupId>org.slf4j</groupId>
                <artifactId>slf4j-log4j12</artifactId>
                <version>${slf4j-version}</version>
            </dependency>

            <dependency>
                <groupId>org.mockito</groupId>
                <artifactId>mockito-core</artifactId>
                <version>1.9.5</version>
            </dependency>

            <dependency>
                <groupId>org.apache.curator</groupId>
                <artifactId>curator-client</artifactId>
                <version>${project.version}</version>
            </dependency>

            <dependency>
                <groupId>org.apache.curator</groupId>
                <artifactId>curator-framework</artifactId>
                <version>${project.version}</version>
            </dependency>

            <dependency>
                <groupId>org.apache.curator</groupId>
                <artifactId>curator-framework</artifactId>
                <type>test-jar</type>
                <version>${project.version}</version>
            </dependency>

            <dependency>
                <groupId>org.apache.curator</groupId>
                <artifactId>curator-recipes</artifactId>
                <version>${project.version}</version>
            </dependency>

            <dependency>
                <groupId>org.apache.curator</groupId>
                <artifactId>curator-recipes</artifactId>
                <version>${project.version}</version>
                <type>test-jar</type>
            </dependency>

            <dependency>
                <groupId>org.apache.curator</groupId>
                <artifactId>curator-test</artifactId>
                <version>${project.version}</version>
            </dependency>

            <dependency>
                <groupId>org.apache.curator</groupId>
                <artifactId>curator-x-discovery</artifactId>
                <version>${project.version}</version>
            </dependency>

            <dependency>
                <groupId>org.apache.curator</groupId>
                <artifactId>curator-x-discovery-server</artifactId>
                <version>${project.version}</version>
            </dependency>

            <dependency>
                <groupId>org.apache.curator</groupId>
                <artifactId>curator-x-async</artifactId>
                <version>${project.version}</version>
            </dependency>

            <dependency>
                <groupId>org.apache.commons</groupId>
                <artifactId>commons-math</artifactId>
                <version>${commons-math-version}</version>
            </dependency>

            <dependency>
                <groupId>com.fasterxml.jackson.core</groupId>
                <artifactId>jackson-core</artifactId>
                <version>${jackson-version}</version>
            </dependency>

            <dependency>
                <groupId>com.fasterxml.jackson.core</groupId>
                <artifactId>jackson-databind</artifactId>
                <version>${jackson-version}</version>
            </dependency>

            <dependency>
                <groupId>com.sun.jersey</groupId>
                <artifactId>jersey-server</artifactId>
                <version>${jersey-version}</version>
            </dependency>

            <dependency>
                <groupId>com.sun.jersey</groupId>
                <artifactId>jersey-servlet</artifactId>
                <version>${jersey-version}</version>
            </dependency>

            <dependency>
                <groupId>com.sun.jersey</groupId>
                <artifactId>jersey-client</artifactId>
                <version>${jersey-version}</version>
            </dependency>

            <dependency>
                <groupId>com.sun.jersey</groupId>
                <artifactId>jersey-core</artifactId>
                <version>${jersey-version}</version>
            </dependency>

            <dependency>
                <groupId>javax.ws.rs</groupId>
                <artifactId>jsr311-api</artifactId>
                <version>${jsr311-api-version}</version>
            </dependency>

            <dependency>
                <groupId>javax.xml.bind</groupId>
                <artifactId>jaxb-api</artifactId>
                <version>${jaxb-version}</version>
            </dependency>

            <dependency>
                <groupId>com.sun.xml.bind</groupId>
                <artifactId>jaxb-core</artifactId>
                <version>${jaxb-version}</version>
            </dependency>

            <dependency>
                <groupId>com.sun.xml.bind</groupId>
                <artifactId>jaxb-impl</artifactId>
                <version>${jaxb-version}</version>
            </dependency>

            <dependency>
                <groupId>javax.activation</groupId>
                <artifactId>activation</artifactId>
                <version>${javax-activation-version}</version>
            </dependency>

            <dependency>
                <groupId>org.mortbay.jetty</groupId>
                <artifactId>jetty</artifactId>
                <version>${jetty-version}</version>
            </dependency>

            <dependency>
                <groupId>net.sf.scannotation</groupId>
                <artifactId>scannotation</artifactId>
                <version>${scannotation-version}</version>
            </dependency>

            <dependency>
                <groupId>org.jboss.resteasy</groupId>
                <artifactId>resteasy-jaxrs</artifactId>
                <version>${resteasy-jaxrs-version}</version>
                <exclusions>
                    <exclusion>
                        <groupId>org.scannotation</groupId>
                        <artifactId>scannotation</artifactId>
                    </exclusion>
                </exclusions>
            </dependency>

            <dependency>
                <groupId>org.apache.zookeeper</groupId>
                <artifactId>zookeeper</artifactId>
                <version>${zookeeper-version}</version>
                <exclusions>
                    <exclusion>
                        <groupId>com.sun.jmx</groupId>
                        <artifactId>jmxri</artifactId>
                    </exclusion>
                    <exclusion>
                        <groupId>com.sun.jdmk</groupId>
                        <artifactId>jmxtools</artifactId>
                    </exclusion>
                    <exclusion>
                        <groupId>javax.jms</groupId>
                        <artifactId>jms</artifactId>
                    </exclusion>
                    <exclusion>
                        <groupId>junit</groupId>
                        <artifactId>junit</artifactId>
                    </exclusion>
                    <exclusion>
                        <groupId>org.slf4j</groupId>
                        <artifactId>slf4j-log4j12</artifactId>
                    </exclusion>
                </exclusions>
            </dependency>

            <dependency>
                <groupId>com.google.guava</groupId>
                <artifactId>guava</artifactId>
                <version>${guava-version}</version>
            </dependency>

            <dependency>
                <groupId>com.google.guava</groupId>
                <artifactId>listenablefuture</artifactId>
                <version>${guava-listenablefuture-version}</version>
            </dependency>

            <dependency>
                <groupId>com.google.guava</groupId>
                <artifactId>failureaccess</artifactId>
                <version>${guava-failureaccess-version}</version>
            </dependency>

            <dependency>
                <groupId>org.junit.jupiter</groupId>
                <artifactId>junit-jupiter-api</artifactId>
                <version>${junit-version}</version>
            </dependency>

            <dependency>
                <groupId>org.junit.jupiter</groupId>
                <artifactId>junit-jupiter-engine</artifactId>
                <version>${junit-version}</version>
            </dependency>

            <dependency>
                <groupId>com.facebook.swift</groupId>
                <artifactId>swift-codec</artifactId>
                <version>${swift-version}</version>
            </dependency>

            <dependency>
                <groupId>com.facebook.swift</groupId>
                <artifactId>swift-service</artifactId>
                <version>${swift-version}</version>
            </dependency>

            <dependency>
                <groupId>io.dropwizard</groupId>
                <artifactId>dropwizard-configuration</artifactId>
                <version>${dropwizard-version}</version>
            </dependency>

            <dependency>
                <groupId>io.dropwizard</groupId>
                <artifactId>dropwizard-logging</artifactId>
                <version>${dropwizard-version}</version>
            </dependency>

            <dependency>
                <groupId>io.dropwizard.metrics</groupId>
                <artifactId>metrics-core</artifactId>
                <version>${dropwizard-version}</version>
                <exclusions>
                    <exclusion>
                        <groupId>org.slf4j</groupId>
                        <artifactId>slf4j-api</artifactId>
                    </exclusion>
                </exclusions>
            </dependency>

            <dependency>
                <groupId>org.xerial.snappy</groupId>
                <artifactId>snappy-java</artifactId>
                <version>${snappy-version}</version>
            </dependency>

            <dependency>
                <groupId>org.awaitility</groupId>
                <artifactId>awaitility</artifactId>
                <version>${awaitility-version}</version>
                <scope>test</scope>
            </dependency>

        </dependencies>
    </dependencyManagement>

    <reporting>
        <plugins>
            <plugin>
                <groupId>org.apache.maven.plugins</groupId>
                <artifactId>maven-project-info-reports-plugin</artifactId>
            </plugin>

            <plugin>
                <groupId>org.apache.maven.plugins</groupId>
                <artifactId>maven-javadoc-plugin</artifactId>
                <version>${maven-javadoc-plugin-version}</version>
                <configuration>
                    <additionalJOptions>
                        <additionalJOption>-J-Xmx1g</additionalJOption>
                    </additionalJOptions>
                    <failOnError>false</failOnError>
                </configuration>
            </plugin>

            <plugin>
                <groupId>org.codehaus.mojo</groupId>
                <artifactId>clirr-maven-plugin</artifactId>
                <configuration>
                    <includes>
                        <include>org/apache/curator/**</include>
                    </includes>
                </configuration>
            </plugin>
        </plugins>
    </reporting>

    <build>
        <pluginManagement>
            <plugins>
                <plugin>
                    <groupId>org.apache.felix</groupId>
                    <artifactId>maven-bundle-plugin</artifactId>
                    <version>${maven-bundle-plugin-version}</version>
                </plugin>

                <plugin>
                    <groupId>org.commonjava.maven.plugins</groupId>
                    <artifactId>directory-maven-plugin</artifactId>
                    <version>0.1</version>
                </plugin>

                <plugin>
                    <groupId>com.mycila.maven-license-plugin</groupId>
                    <artifactId>maven-license-plugin</artifactId>
                    <version>${maven-license-plugin-version}</version>
                </plugin>

                <plugin>
                    <groupId>org.apache.maven.plugins</groupId>
                    <artifactId>maven-release-plugin</artifactId>
                    <configuration>
                        <autoVersionSubmodules>true</autoVersionSubmodules>
                        <tagNameFormat>${project.artifactId}-${project.version}</tagNameFormat>
                        <pushChanges>false</pushChanges>
                        <localCheckout>true</localCheckout>
                    </configuration>
                </plugin>

                <plugin>
                    <groupId>org.apache.maven.plugins</groupId>
                    <artifactId>maven-shade-plugin</artifactId>
                    <version>${maven-shade-plugin-version}</version>
                </plugin>

                <plugin>
                    <groupId>org.codehaus.mojo</groupId>
                    <artifactId>clirr-maven-plugin</artifactId>
                    <version>${clirr-maven-plugin-version}</version>
                </plugin>

                <plugin>
                    <groupId>org.codehaus.mojo</groupId>
                    <artifactId>build-helper-maven-plugin</artifactId>
                    <version>${build-helper-maven-plugin-version}</version>
                </plugin>

                <plugin>
                    <groupId>org.apache.maven.plugins</groupId>
                    <artifactId>maven-dependency-plugin</artifactId>
                    <version>3.1.1</version>
                </plugin>
            </plugins>
        </pluginManagement>

        <resources>
            <resource>
                <directory>${basedir}</directory>
                <targetPath>META-INF</targetPath>
                <includes>
                    <include>DISCLAIMER</include>
                    <include>LICENSE</include>
                    <include>NOTICE</include>
                </includes>
            </resource>
        </resources>

        <plugins>
            <plugin>
                <groupId>org.apache.felix</groupId>
                <artifactId>maven-bundle-plugin</artifactId>
                <extensions>true</extensions>
                <inherited>true</inherited>
                <configuration>
                    <instructions>
                        <Bundle-Name>${project.name}</Bundle-Name>
                        <Bundle-SymbolicName>${project.artifactId}</Bundle-SymbolicName>
                        <Export-Package>${osgi.export.package}</Export-Package>
                        <Import-Package>${osgi.import.package}</Import-Package>
                        <DynamicImport-Package>${osgi.dynamic.import}</DynamicImport-Package>
                        <Private-Package>${osgi.private.package}</Private-Package>
                        <Require-Bundle>${osgi.require.bundle}</Require-Bundle>
                        <Bundle-Activator>${osgi.activator}</Bundle-Activator>
                        <Export-Service>${osgi.export.service}</Export-Service>
                    </instructions>
                    <supportedProjectTypes>
                        <supportedProjectType>jar</supportedProjectType>
                        <supportedProjectType>war</supportedProjectType>
                        <supportedProjectType>bundle</supportedProjectType>
                    </supportedProjectTypes>
                    <unpackBundle>true</unpackBundle>
                </configuration>
                <executions>
                    <execution>
                        <id>bundle-manifest</id>
                        <phase>process-classes</phase>
                        <goals>
                            <goal>manifest</goal>
                        </goals>
                    </execution>
                </executions>
            </plugin>

            <plugin>
                <groupId>org.apache.maven.plugins</groupId>
                <artifactId>maven-surefire-plugin</artifactId>
                <version>3.0.0-M5</version>
                <configuration>
                    <threadCount>1</threadCount>
                    <reuseForks>false</reuseForks>
                    <redirectTestOutputToFile>${redirectTestOutputToFile}</redirectTestOutputToFile>
                    <rerunFailingTestsCount>2</rerunFailingTestsCount>
                </configuration>
            </plugin>

            <plugin>
                <groupId>org.apache.maven.plugins</groupId>
                <artifactId>maven-javadoc-plugin</artifactId>
                <configuration>
                    <additionalJOptions>
                        <additionalJOption>-J-Xmx1g</additionalJOption>
                    </additionalJOptions>
                    <failOnError>false</failOnError>
                </configuration>
            </plugin>

            <plugin>
                <groupId>org.apache.maven.plugins</groupId>
                <artifactId>maven-site-plugin</artifactId>
                <configuration>
                    <locales>en</locales>
                    <skipDeploy>true</skipDeploy>
                </configuration>
                <dependencies>
                    <dependency>
                        <groupId>org.apache.maven.doxia</groupId>
                        <artifactId>doxia-module-confluence</artifactId>
                        <version>${doxia-module-confluence-version}</version>
                    </dependency>
                </dependencies>
                <executions>
                    <execution>
                        <phase>site</phase>
                        <goals>
                            <goal>site</goal>
                        </goals>
                    </execution>
                </executions>
            </plugin>

            <plugin>
                <groupId>org.apache.maven.plugins</groupId>
                <artifactId>maven-scm-publish-plugin</artifactId>
                <inherited>false</inherited>
                <configuration>
                    <checkinComment>Curator website deployment</checkinComment>
                    <!-- define curator-website-checkout-path in settings.xml -->
                    <checkoutDirectory>${curator-website-checkout-path}</checkoutDirectory>
                </configuration>
                <executions>
                    <execution>
                        <id>scm-publish</id>
                        <phase>site-deploy</phase>
                        <goals>
                            <goal>publish-scm</goal>
                        </goals>
                    </execution>
                </executions>
            </plugin>

            <!-- Directory plugin to find parent root directory absolute path -->
            <plugin>
                <groupId>org.commonjava.maven.plugins</groupId>
                <artifactId>directory-maven-plugin</artifactId>
                <version>0.1</version>
                <executions>
                    <execution>
                        <id>directories</id>
                        <goals>
                            <goal>highest-basedir</goal>
                        </goals>
                        <phase>validate</phase>
                        <configuration>
                            <property>main.basedir</property>
                        </configuration>
                    </execution>
                </executions>
            </plugin>

            <plugin>
                <groupId>com.mycila.maven-license-plugin</groupId>
                <artifactId>maven-license-plugin</artifactId>
                <configuration>
                    <header>${main.basedir}/src/etc/header.txt</header>
                    <excludes>
                        <exclude>**/merge-pr.py</exclude>
                        <exclude>**/*.confluence</exclude>
                        <exclude>**/*.confluence.vm</exclude>
                        <exclude>**/help.txt</exclude>
                        <exclude>**/*.rdf</exclude>
                        <exclude>**/.gitignore</exclude>
                        <exclude>**/*.thrift</exclude>
                        <exclude>**/*.json</exclude>
                        <exclude>**/.idea/**</exclude>
                        <exclude>**/DISCLAIMER</exclude>
                        <exclude>**/DEPENDENCIES</exclude>
                        <exclude>**/KEYS</exclude>
                        <exclude>**/LICENSE</exclude>
                        <exclude>**/NOTICE</exclude>
                        <exclude>**/README</exclude>
                        <exclude>**/CHANGES</exclude>
                        <exclude>**/RELEASE-NOTES</exclude>
                        <exclude>**/generated/**</exclude>
                    </excludes>
                    <strictCheck>true</strictCheck>
                </configuration>
                <executions>
                    <execution>
                        <id>license</id>
                        <phase>validate</phase>
                        <goals>
                            <goal>check</goal>
                        </goals>
                    </execution>
                </executions>
            </plugin>

            <plugin>
                <groupId>org.apache.maven.plugins</groupId>
                <artifactId>maven-release-plugin</artifactId>
                <configuration>
                    <arguments>-DskipTests</arguments>
                    <mavenExecutorId>forked-path</mavenExecutorId>
                </configuration>
            </plugin>

            <plugin>
                <groupId>org.apache.rat</groupId>
                <artifactId>apache-rat-plugin</artifactId>
                <configuration>
                    <numUnapprovedLicenses>0</numUnapprovedLicenses>
                    <excludeSubProjects>false</excludeSubProjects>
                    <excludes>
                        <exclude>**/*.confluence</exclude>
                        <exclude>**/*.rdf</exclude>
                        <exclude>**/help.txt</exclude>
                        <exclude>**/.gitignore</exclude>
                        <exclude>**/*.thrift</exclude>
                        <exclude>**/*.json</exclude>
                        <exclude>**/.idea/**</exclude>
                        <exclude>**/DISCLAIMER</exclude>
                        <exclude>**/DEPENDENCIES</exclude>
                        <exclude>**/KEYS</exclude>
                        <exclude>**/LICENSE</exclude>
                        <exclude>**/NOTICE</exclude>
                        <exclude>**/README</exclude>
                        <exclude>**/CHANGES</exclude>
                        <exclude>**/RELEASE-NOTES</exclude>
                        <exclude>**/generated/**</exclude>
                    </excludes>
                </configuration>
            </plugin>

            <plugin>
                <groupId>org.codehaus.mojo</groupId>
                <artifactId>clirr-maven-plugin</artifactId>
                <configuration>
                    <failOnError>false</failOnError>
                    <logResults>false</logResults>
                    <includes>
                        <include>org/apache/curator/**</include>
                    </includes>
                </configuration>
                <executions>
                    <execution>
                        <phase>compile</phase>
                        <goals>
                            <goal>check</goal>
                        </goals>
                    </execution>
                </executions>
            </plugin>

            <plugin>
                <groupId>org.apache.maven.plugins</groupId>
                <artifactId>maven-shade-plugin</artifactId>
                <executions>
                    <execution>
                        <id>apache-curator-guava-shader</id>
                        <goals>
                            <goal>shade</goal>
                        </goals>
                        <phase>package</phase>
                        <configuration>
                            <createDependencyReducedPom>false</createDependencyReducedPom>
                            <relocations>
                                <relocation>
                                    <pattern>com.google</pattern>
                                    <shadedPattern>org.apache.curator.shaded.com.google</shadedPattern>
                                </relocation>
                            </relocations>
                            <artifactSet>
                                <includes>
                                    <include>${project.groupId}:${project.artifactId}</include>
                                </includes>
                            </artifactSet>
                            <filters>
                                <filter>
                                    <artifact>com.google.guava:guava</artifact>
                                    <excludes>
                                        <exclude>META-INF/**</exclude>
                                    </excludes>
                                </filter>
                                <filter>
                                    <artifact>com.google.guava:listenablefuture</artifact>
                                    <excludes>
                                        <exclude>META-INF/**</exclude>
                                    </excludes>
                                </filter>
                                <filter>
                                    <artifact>com.google.guava:failureaccess</artifact>
                                    <excludes>
                                        <exclude>META-INF/**</exclude>
                                    </excludes>
                                </filter>
                            </filters>
                        </configuration>
                    </execution>
                </executions>
            </plugin>

            <plugin>
                <groupId>org.apache.maven.plugins</groupId>
                <artifactId>maven-antrun-plugin</artifactId>
                <executions>
                    <execution>
                        <phase>package</phase>
                        <goals>
                            <goal>run</goal>
                        </goals>
                        <configuration>
                            <target>
                                <condition property="skip-attaching-original-artifact" else="false">
                                    <not>
                                        <or>
                                            <equals arg1="${project.packaging}" arg2="jar" />
                                            <equals arg1="${project.packaging}" arg2="bundle" />
                                        </or>
                                    </not>
                                </condition>
                            </target>
                            <exportAntProperties>true</exportAntProperties>
                        </configuration>
                    </execution>
                </executions>
            </plugin>

            <plugin>
                <groupId>org.codehaus.mojo</groupId>
                <artifactId>build-helper-maven-plugin</artifactId>
                <executions>
                    <execution>
                        <phase>package</phase>
                        <goals>
                            <goal>attach-artifact</goal>
                        </goals>
                        <configuration>
                            <artifacts>
                                <artifact>
                                    <file>${project.build.directory}/original-${project.build.finalName}.jar</file>
                                    <type>jar</type>
                                    <classifier>osgi</classifier>
                                </artifact>
                            </artifacts>
                            <skipAttach>${skip-attaching-original-artifact}</skipAttach>
                        </configuration>
                    </execution>
                </executions>
            </plugin>

            <plugin>
                <groupId>org.apache.maven.plugins</groupId>
                <artifactId>maven-dependency-plugin</artifactId>
                <version>3.1.1</version>
            </plugin>
        </plugins>
    </build>

    <profiles>
        <profile>
            <id>jdk-8-minus</id>
            <activation>
                <jdk>(,1.8]</jdk>
            </activation>
            <build>
                <plugins>
                    <plugin>
                        <groupId>org.apache.maven.plugins</groupId>
                        <artifactId>maven-compiler-plugin</artifactId>
                        <configuration>
                            <source>${jdk-version}</source>
                            <target>${jdk-version}</target>
                        </configuration>
                    </plugin>
                </plugins>
            </build>
        </profile>
        <profile>
            <id>jdk-9-plus</id>
            <activation>
                <jdk>[1.9,)</jdk>
            </activation>
            <build>
                <plugins>
                    <plugin>
                        <groupId>org.apache.maven.plugins</groupId>
                        <artifactId>maven-compiler-plugin</artifactId>
                        <configuration>
                            <release>${short-jdk-version}</release>
                        </configuration>
                    </plugin>
                </plugins>
            </build>
        </profile>
        <profile>
            <id>staging-repo</id>
            <repositories>
                <repository>
                    <id>staging-repo</id>
                    <url>https://repository.apache.org/content/groups/staging/</url>
                </repository>
            </repositories>
        </profile>
    </profiles>
</project><|MERGE_RESOLUTION|>--- conflicted
+++ resolved
@@ -69,11 +69,7 @@
         <redirectTestOutputToFile>true</redirectTestOutputToFile>
 
         <!-- versions -->
-<<<<<<< HEAD
         <zookeeper-version>3.7.0</zookeeper-version>
-=======
-        <zookeeper-version>3.6.3</zookeeper-version>
->>>>>>> e2d32bd0
         <maven-bundle-plugin-version>5.1.1</maven-bundle-plugin-version>
         <maven-javadoc-plugin-version>3.0.1</maven-javadoc-plugin-version>
         <doxia-module-confluence-version>1.8</doxia-module-confluence-version>
