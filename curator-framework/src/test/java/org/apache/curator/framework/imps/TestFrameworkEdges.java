--- conflicted
+++ resolved
@@ -185,15 +185,8 @@
             }
             firstCreateBuilder.withMode(mode).inBackground(callback).forPath(TEST_PATH);
 
-<<<<<<< HEAD
             String name1 = timing.takeFromQueue(paths);
             String path1 = timing.takeFromQueue(paths);
-=======
-            String name1 = paths.poll(timing.forWaiting().milliseconds(), TimeUnit.MILLISECONDS);
-            String path1 = paths.poll(timing.forWaiting().milliseconds(), TimeUnit.MILLISECONDS);
-            Assert.assertNotNull(name1);
-            Assert.assertNotNull(path1);
->>>>>>> 32a7755b
 
             client.close();
 
@@ -211,15 +204,8 @@
             createBuilder.debugForceFindProtectedNode = true;
             createBuilder.withMode(mode).inBackground(callback).forPath(TEST_PATH);
 
-<<<<<<< HEAD
             String name2 = timing.takeFromQueue(paths);
             String path2 = timing.takeFromQueue(paths);
-=======
-            String name2 = paths.poll(timing.forWaiting().milliseconds(), TimeUnit.MILLISECONDS);
-            String path2 = paths.poll(timing.forWaiting().milliseconds(), TimeUnit.MILLISECONDS);
-            Assert.assertNotNull(name2);
-            Assert.assertNotNull(path2);
->>>>>>> 32a7755b
 
             Assert.assertEquals(ZKPaths.getPathAndNode(name1).getPath(), ZKPaths.getPathAndNode(TEST_PATH).getPath());
             Assert.assertEquals(ZKPaths.getPathAndNode(name2).getPath(), ZKPaths.getPathAndNode(TEST_PATH).getPath());
