/**
 * Licensed to the Apache Software Foundation (ASF) under one
 * or more contributor license agreements.  See the NOTICE file
 * distributed with this work for additional information
 * regarding copyright ownership.  The ASF licenses this file
 * to you under the Apache License, Version 2.0 (the
 * "License"); you may not use this file except in compliance
 * with the License.  You may obtain a copy of the License at
 *
 *   http://www.apache.org/licenses/LICENSE-2.0
 *
 * Unless required by applicable law or agreed to in writing,
 * software distributed under the License is distributed on an
 * "AS IS" BASIS, WITHOUT WARRANTIES OR CONDITIONS OF ANY
 * KIND, either express or implied.  See the License for the
 * specific language governing permissions and limitations
 * under the License.
 */

package org.apache.curator.framework.imps;

import com.google.common.collect.Queues;
import org.apache.curator.RetryPolicy;
import org.apache.curator.RetrySleeper;
import org.apache.curator.framework.CuratorFramework;
import org.apache.curator.framework.CuratorFrameworkFactory;
import org.apache.curator.framework.api.BackgroundCallback;
import org.apache.curator.framework.api.CuratorEvent;
import org.apache.curator.framework.api.CuratorEventType;
import org.apache.curator.framework.api.CuratorListener;
import org.apache.curator.framework.state.ConnectionState;
import org.apache.curator.framework.state.ConnectionStateListener;
import org.apache.curator.retry.RetryForever;
import org.apache.curator.retry.RetryNTimes;
import org.apache.curator.retry.RetryOneTime;
import org.apache.curator.test.BaseClassForTests;
import org.apache.curator.test.KillSession;
import org.apache.curator.test.TestingServer;
import org.apache.curator.test.Timing;
import org.apache.curator.utils.CloseableUtils;
import org.apache.curator.utils.ZKPaths;
import org.apache.zookeeper.CreateMode;
import org.apache.zookeeper.KeeperException;
import org.apache.zookeeper.WatchedEvent;
import org.apache.zookeeper.Watcher;
import org.apache.zookeeper.data.Stat;
import org.testng.Assert;
import org.testng.annotations.Test;
import java.util.List;
import java.util.concurrent.ArrayBlockingQueue;
import java.util.concurrent.BlockingQueue;
import java.util.concurrent.CountDownLatch;
import java.util.concurrent.Semaphore;
import java.util.concurrent.TimeUnit;
import java.util.concurrent.atomic.AtomicBoolean;
import java.util.concurrent.atomic.AtomicInteger;

public class TestFrameworkEdges extends BaseClassForTests
{
    private final Timing timing = new Timing();

    @Test
<<<<<<< HEAD
    public void testQuickClose() throws Exception
    {
        CuratorFramework client = CuratorFrameworkFactory.newClient(server.getConnectString(), timing.session(), 1, new RetryNTimes(0, 0));
        try
        {
            client.start();
            client.close();
=======
    public void testCreateContainersForBadConnect() throws Exception
    {
        final int serverPort = server.getPort();
        server.close();

        CuratorFramework client = CuratorFrameworkFactory.newClient(server.getConnectString(), 1000, 1000, new RetryForever(100));
        try
        {
            new Thread()
            {
                @Override
                public void run()
                {
                    try
                    {
                        Thread.sleep(3000);
                        server = new TestingServer(serverPort, true);
                    }
                    catch ( Exception e )
                    {
                        e.printStackTrace();
                    }
                }
            }.start();

            client.start();
            client.createContainers("/this/does/not/exist");
            Assert.assertNotNull(client.checkExists().forPath("/this/does/not/exist"));
>>>>>>> d63e06e8
        }
        finally
        {
            CloseableUtils.closeQuietly(client);
        }
    }

    @Test
    public void testProtectedCreateNodeDeletion() throws Exception
    {
        CuratorFramework client = CuratorFrameworkFactory.newClient(server.getConnectString(), timing.session(), 1, new RetryNTimes(0, 0));
        try
        {
            client.start();

            for ( int i = 0; i < 2; ++i )
            {
                CuratorFramework localClient = (i == 0) ? client : client.usingNamespace("nm");
                localClient.create().forPath("/parent");
                Assert.assertEquals(localClient.getChildren().forPath("/parent").size(), 0);

                CreateBuilderImpl createBuilder = (CreateBuilderImpl)localClient.create();
                createBuilder.failNextCreateForTesting = true;
                FindAndDeleteProtectedNodeInBackground.debugInsertError.set(true);
                try
                {
                    createBuilder.withProtection().forPath("/parent/test");
                    Assert.fail("failNextCreateForTesting should have caused a ConnectionLossException");
                }
                catch ( KeeperException.ConnectionLossException e )
                {
                    // ignore, correct
                }

                timing.sleepABit();
                List<String> children = localClient.getChildren().forPath("/parent");
                Assert.assertEquals(children.size(), 0, children.toString()); // protected mode should have deleted the node

                localClient.delete().forPath("/parent");
            }
        }
        finally
        {
            CloseableUtils.closeQuietly(client);
        }
    }

    @Test
    public void testPathsFromProtectingInBackground() throws Exception
    {
        for ( CreateMode mode : CreateMode.values() )
        {
            internalTestPathsFromProtectingInBackground(mode);
        }
    }

    private void internalTestPathsFromProtectingInBackground(CreateMode mode) throws Exception
    {
        CuratorFramework client = CuratorFrameworkFactory.newClient(server.getConnectString(), timing.session(), 1, new RetryOneTime(1));
        try
        {
            client.start();

            client.create().creatingParentsIfNeeded().forPath("/a/b/c");

            final BlockingQueue<String> paths = new ArrayBlockingQueue<String>(2);
            BackgroundCallback callback = new BackgroundCallback()
            {
                @Override
                public void processResult(CuratorFramework client, CuratorEvent event) throws Exception
                {
                    paths.put(event.getName());
                    paths.put(event.getPath());
                }
            };
            final String TEST_PATH = "/a/b/c/test-";
            client.create().withMode(mode).inBackground(callback).forPath(TEST_PATH);

            String name1 = paths.take();
            String path1 = paths.take();

            client.close();

            client = CuratorFrameworkFactory.newClient(server.getConnectString(), timing.session(), 1, new RetryOneTime(1));
            client.start();
            
            CreateBuilderImpl createBuilder = (CreateBuilderImpl)client.create();
            createBuilder.withProtection();

            client.create().forPath(createBuilder.adjustPath(TEST_PATH));

            createBuilder.debugForceFindProtectedNode = true;
            createBuilder.withMode(mode).inBackground(callback).forPath(TEST_PATH);

            String name2 = paths.take();
            String path2 = paths.take();

            Assert.assertEquals(ZKPaths.getPathAndNode(name1).getPath(), ZKPaths.getPathAndNode(TEST_PATH).getPath());
            Assert.assertEquals(ZKPaths.getPathAndNode(name2).getPath(), ZKPaths.getPathAndNode(TEST_PATH).getPath());
            Assert.assertEquals(ZKPaths.getPathAndNode(path1).getPath(), ZKPaths.getPathAndNode(TEST_PATH).getPath());
            Assert.assertEquals(ZKPaths.getPathAndNode(path2).getPath(), ZKPaths.getPathAndNode(TEST_PATH).getPath());

            client.delete().deletingChildrenIfNeeded().forPath("/a/b/c");
            client.delete().forPath("/a/b");
            client.delete().forPath("/a");
        }
        finally
        {
            CloseableUtils.closeQuietly(client);
        }
    }

    @Test
    public void connectionLossWithBackgroundTest() throws Exception
    {
        CuratorFramework client = CuratorFrameworkFactory.newClient(server.getConnectString(), timing.session(), 1, new RetryOneTime(1));
        try
        {
            final CountDownLatch latch = new CountDownLatch(1);
            client.start();
            client.getZookeeperClient().blockUntilConnectedOrTimedOut();
            server.close();
            client.getChildren().inBackground
                (
                    new BackgroundCallback()
                    {
                        public void processResult(CuratorFramework client, CuratorEvent event) throws Exception
                        {
                            latch.countDown();
                        }
                    }
                ).forPath("/");
            Assert.assertTrue(timing.awaitLatch(latch));
        }
        finally
        {
            CloseableUtils.closeQuietly(client);
        }
    }

    @Test
    public void testReconnectAfterLoss() throws Exception
    {
        CuratorFramework client = CuratorFrameworkFactory.newClient(server.getConnectString(), timing.session(), timing.connection(), new RetryOneTime(1));
        try
        {
            client.start();

            final CountDownLatch lostLatch = new CountDownLatch(1);
            ConnectionStateListener listener = new ConnectionStateListener()
            {
                @Override
                public void stateChanged(CuratorFramework client, ConnectionState newState)
                {
                    if ( newState == ConnectionState.LOST )
                    {
                        lostLatch.countDown();
                    }
                }
            };
            client.getConnectionStateListenable().addListener(listener);

            client.checkExists().forPath("/");

            server.stop();

            Assert.assertTrue(timing.awaitLatch(lostLatch));

            try
            {
                client.checkExists().forPath("/");
                Assert.fail();
            }
            catch ( KeeperException.ConnectionLossException e )
            {
                // correct
            }

            server.restart();
            client.checkExists().forPath("/");
        }
        finally
        {
            CloseableUtils.closeQuietly(client);
        }
    }

    @Test
    public void testGetAclNoStat() throws Exception
    {
        CuratorFramework client = CuratorFrameworkFactory.newClient(server.getConnectString(), timing.session(), timing.connection(), new RetryOneTime(1));
        client.start();
        try
        {
            try
            {
                client.getACL().forPath("/");
            }
            catch ( NullPointerException e )
            {
                Assert.fail();
            }
        }
        finally
        {
            CloseableUtils.closeQuietly(client);
        }
    }

    @Test
    public void testMissedResponseOnBackgroundESCreate() throws Exception
    {
        CuratorFramework client = CuratorFrameworkFactory.newClient(server.getConnectString(), timing.session(), timing.connection(), new RetryOneTime(1));
        client.start();
        try
        {
            CreateBuilderImpl createBuilder = (CreateBuilderImpl)client.create();
            createBuilder.failNextCreateForTesting = true;

            final BlockingQueue<String> queue = Queues.newArrayBlockingQueue(1);
            BackgroundCallback callback = new BackgroundCallback()
            {
                @Override
                public void processResult(CuratorFramework client, CuratorEvent event) throws Exception
                {
                    queue.put(event.getPath());
                }
            };
            createBuilder.withProtection().withMode(CreateMode.EPHEMERAL_SEQUENTIAL).inBackground(callback).forPath("/");
            String ourPath = queue.poll(timing.forWaiting().seconds(), TimeUnit.SECONDS);
            Assert.assertTrue(ourPath.startsWith(ZKPaths.makePath("/", CreateBuilderImpl.PROTECTED_PREFIX)));
            Assert.assertFalse(createBuilder.failNextCreateForTesting);
        }
        finally
        {
            CloseableUtils.closeQuietly(client);
        }
    }

    @Test
    public void testMissedResponseOnESCreate() throws Exception
    {
        CuratorFramework client = CuratorFrameworkFactory.newClient(server.getConnectString(), timing.session(), timing.connection(), new RetryOneTime(1));
        client.start();
        try
        {
            CreateBuilderImpl createBuilder = (CreateBuilderImpl)client.create();
            createBuilder.failNextCreateForTesting = true;
            String ourPath = createBuilder.withProtection().withMode(CreateMode.EPHEMERAL_SEQUENTIAL).forPath("/");
            Assert.assertTrue(ourPath.startsWith(ZKPaths.makePath("/", CreateBuilderImpl.PROTECTED_PREFIX)));
            Assert.assertFalse(createBuilder.failNextCreateForTesting);
        }
        finally
        {
            CloseableUtils.closeQuietly(client);
        }
    }

    @Test
    public void testSessionKilled() throws Exception
    {
        CuratorFramework client = CuratorFrameworkFactory.newClient(server.getConnectString(), timing.session(), timing.connection(), new RetryOneTime(1));
        client.start();
        try
        {
            client.create().forPath("/sessionTest");

            final AtomicBoolean sessionDied = new AtomicBoolean(false);
            Watcher watcher = new Watcher()
            {
                @Override
                public void process(WatchedEvent event)
                {
                    if ( event.getState() == Event.KeeperState.Expired )
                    {
                        sessionDied.set(true);
                    }
                }
            };
            client.checkExists().usingWatcher(watcher).forPath("/sessionTest");
            KillSession.kill(client.getZookeeperClient().getZooKeeper(), server.getConnectString());
            Assert.assertNotNull(client.checkExists().forPath("/sessionTest"));
            Assert.assertTrue(sessionDied.get());
        }
        finally
        {
            CloseableUtils.closeQuietly(client);
        }
    }

    @Test
    public void testNestedCalls() throws Exception
    {
        CuratorFramework client = CuratorFrameworkFactory.newClient(server.getConnectString(), timing.session(), timing.connection(), new RetryOneTime(1));
        client.start();
        try
        {
            client.getCuratorListenable().addListener
                (
                    new CuratorListener()
                    {
                        @Override
                        public void eventReceived(CuratorFramework client, CuratorEvent event) throws Exception
                        {
                            if ( event.getType() == CuratorEventType.EXISTS )
                            {
                                Stat stat = client.checkExists().forPath("/yo/yo/yo");
                                Assert.assertNull(stat);

                                client.create().inBackground(event.getContext()).forPath("/what");
                            }
                            else if ( event.getType() == CuratorEventType.CREATE )
                            {
                                ((CountDownLatch)event.getContext()).countDown();
                            }
                        }
                    }
                );

            CountDownLatch latch = new CountDownLatch(1);
            client.checkExists().inBackground(latch).forPath("/hey");
            Assert.assertTrue(latch.await(10, TimeUnit.SECONDS));
        }
        finally
        {
            CloseableUtils.closeQuietly(client);
        }
    }

    @Test
    public void testBackgroundFailure() throws Exception
    {
        CuratorFramework client = CuratorFrameworkFactory.newClient(server.getConnectString(), timing.session(), timing.connection(), new RetryOneTime(1));
        client.start();
        try
        {
            final CountDownLatch latch = new CountDownLatch(1);
            client.getConnectionStateListenable().addListener
                (
                    new ConnectionStateListener()
                    {
                        @Override
                        public void stateChanged(CuratorFramework client, ConnectionState newState)
                        {
                            if ( newState == ConnectionState.LOST )
                            {
                                latch.countDown();
                            }
                        }
                    }
                );

            client.checkExists().forPath("/hey");
            client.checkExists().inBackground().forPath("/hey");

            server.stop();

            client.checkExists().inBackground().forPath("/hey");
            Assert.assertTrue(timing.awaitLatch(latch));
        }
        finally
        {
            CloseableUtils.closeQuietly(client);
        }
    }

    @Test
    public void testFailure() throws Exception
    {
        CuratorFramework client = CuratorFrameworkFactory.newClient(server.getConnectString(), 100, 100, new RetryOneTime(1));
        client.start();
        try
        {
            client.checkExists().forPath("/hey");
            client.checkExists().inBackground().forPath("/hey");

            server.stop();

            client.checkExists().forPath("/hey");
            Assert.fail();
        }
        catch ( KeeperException.ConnectionLossException e )
        {
            // correct
        }
        finally
        {
            CloseableUtils.closeQuietly(client);
        }
    }

    @Test
    public void testRetry() throws Exception
    {
        final int MAX_RETRIES = 3;

        final CuratorFramework client = CuratorFrameworkFactory.newClient(server.getConnectString(), timing.session(), timing.connection(), new RetryOneTime(10));
        client.start();
        try
        {
            final AtomicInteger retries = new AtomicInteger(0);
            final Semaphore semaphore = new Semaphore(0);
            RetryPolicy policy = new RetryPolicy()
            {
                @Override
                public boolean allowRetry(int retryCount, long elapsedTimeMs, RetrySleeper sleeper)
                {
                    semaphore.release();
                    if ( retries.incrementAndGet() == MAX_RETRIES )
                    {
                        try
                        {
                            server.restart();
                        }
                        catch ( Exception e )
                        {
                            throw new Error(e);
                        }
                    }
                    try
                    {
                        sleeper.sleepFor(100, TimeUnit.MILLISECONDS);
                    }
                    catch ( InterruptedException e )
                    {
                        Thread.currentThread().interrupt();
                    }
                    return true;
                }
            };
            client.getZookeeperClient().setRetryPolicy(policy);

            server.stop();

            // test foreground retry
            client.checkExists().forPath("/hey");
            Assert.assertTrue(semaphore.tryAcquire(MAX_RETRIES, timing.forWaiting().seconds(), TimeUnit.SECONDS), "Remaining leases: " + semaphore.availablePermits());

            // make sure we're reconnected
            client.getZookeeperClient().setRetryPolicy(new RetryOneTime(100));
            client.checkExists().forPath("/hey");

            client.getZookeeperClient().setRetryPolicy(policy);
            semaphore.drainPermits();
            retries.set(0);

            server.stop();

            // test background retry
            client.checkExists().inBackground().forPath("/hey");
            Assert.assertTrue(semaphore.tryAcquire(MAX_RETRIES, timing.forWaiting().seconds(), TimeUnit.SECONDS), "Remaining leases: " + semaphore.availablePermits());
        }
        finally
        {
            CloseableUtils.closeQuietly(client);
        }
    }

    @Test
    public void testNotStarted() throws Exception
    {
        CuratorFramework client = CuratorFrameworkFactory.newClient(server.getConnectString(), new RetryOneTime(1));
        try
        {
            client.getData();
            Assert.fail();
        }
        catch ( Exception e )
        {
            // correct
        }
        catch ( Throwable e )
        {
            Assert.fail("", e);
        }
    }

    @Test
    public void testStopped() throws Exception
    {
        CuratorFramework client = CuratorFrameworkFactory.newClient(server.getConnectString(), new RetryOneTime(1));
        try
        {
            client.start();
            client.getData();
        }
        finally
        {
            CloseableUtils.closeQuietly(client);
        }

        try
        {
            client.getData();
            Assert.fail();
        }
        catch ( Exception e )
        {
            // correct
        }
    }
}<|MERGE_RESOLUTION|>--- conflicted
+++ resolved
@@ -16,7 +16,6 @@
  * specific language governing permissions and limitations
  * under the License.
  */
-
 package org.apache.curator.framework.imps;
 
 import com.google.common.collect.Queues;
@@ -60,15 +59,6 @@
     private final Timing timing = new Timing();
 
     @Test
-<<<<<<< HEAD
-    public void testQuickClose() throws Exception
-    {
-        CuratorFramework client = CuratorFrameworkFactory.newClient(server.getConnectString(), timing.session(), 1, new RetryNTimes(0, 0));
-        try
-        {
-            client.start();
-            client.close();
-=======
     public void testCreateContainersForBadConnect() throws Exception
     {
         final int serverPort = server.getPort();
@@ -97,7 +87,21 @@
             client.start();
             client.createContainers("/this/does/not/exist");
             Assert.assertNotNull(client.checkExists().forPath("/this/does/not/exist"));
->>>>>>> d63e06e8
+        }
+        finally
+        {
+            CloseableUtils.closeQuietly(client);
+        }
+    }
+
+    @Test
+    public void testQuickClose() throws Exception
+    {
+        CuratorFramework client = CuratorFrameworkFactory.newClient(server.getConnectString(), timing.session(), 1, new RetryNTimes(0, 0));
+        try
+        {
+            client.start();
+            client.close();
         }
         finally
         {
