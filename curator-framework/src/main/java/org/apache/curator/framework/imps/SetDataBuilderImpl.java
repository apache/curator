/**
 * Licensed to the Apache Software Foundation (ASF) under one
 * or more contributor license agreements.  See the NOTICE file
 * distributed with this work for additional information
 * regarding copyright ownership.  The ASF licenses this file
 * to you under the Apache License, Version 2.0 (the
 * "License"); you may not use this file except in compliance
 * with the License.  You may obtain a copy of the License at
 *
 *   http://www.apache.org/licenses/LICENSE-2.0
 *
 * Unless required by applicable law or agreed to in writing,
 * software distributed under the License is distributed on an
 * "AS IS" BASIS, WITHOUT WARRANTIES OR CONDITIONS OF ANY
 * KIND, either express or implied.  See the License for the
 * specific language governing permissions and limitations
 * under the License.
 */
package org.apache.curator.framework.imps;

import org.apache.curator.RetryLoop;
import org.apache.curator.TimeTrace;
<<<<<<< HEAD
import org.apache.curator.framework.api.BackgroundCallback;
import org.apache.curator.framework.api.BackgroundPathAndBytesable;
import org.apache.curator.framework.api.CuratorEvent;
import org.apache.curator.framework.api.CuratorEventType;
import org.apache.curator.framework.api.PathAndBytesable;
import org.apache.curator.framework.api.SetDataBackgroundVersionable;
import org.apache.curator.framework.api.SetDataBuilder;
import org.apache.curator.framework.api.VersionPathAndBytesable;
=======
import org.apache.curator.framework.api.*;
import org.apache.curator.framework.api.transaction.CuratorTransactionBridge;
>>>>>>> 84996801
import org.apache.curator.framework.api.transaction.OperationType;
import org.apache.curator.framework.api.transaction.TransactionSetDataBuilder;
import org.apache.zookeeper.AsyncCallback;
import org.apache.zookeeper.Op;
import org.apache.zookeeper.data.Stat;
import java.util.concurrent.Callable;
import java.util.concurrent.Executor;

class SetDataBuilderImpl implements SetDataBuilder, BackgroundOperation<PathAndBytes>, ErrorListenerPathAndBytesable<Stat>
{
    private final CuratorFrameworkImpl      client;
    private Backgrounding                   backgrounding;
    private int                             version;
    private boolean                         compress;

    SetDataBuilderImpl(CuratorFrameworkImpl client)
    {
        this.client = client;
        backgrounding = new Backgrounding();
        version = -1;
        compress = false;
    }

    <T> TransactionSetDataBuilder<T> asTransactionSetDataBuilder(final T context, final CuratorMultiTransactionRecord transaction)
    {
        return new TransactionSetDataBuilder<T>()
        {
            @Override
            public T forPath(String path, byte[] data) throws Exception
            {
                if ( compress )
                {
                    data = client.getCompressionProvider().compress(path, data);
                }

                String      fixedPath = client.fixForNamespace(path);
                transaction.add(Op.setData(fixedPath, data, version), OperationType.SET_DATA, path);
                return context;
            }

            @Override
            public T forPath(String path) throws Exception
            {
                return forPath(path, client.getDefaultData());
            }

            @Override
            public PathAndBytesable<T> withVersion(int version)
            {
                SetDataBuilderImpl.this.withVersion(version);
                return this;
            }

            @Override
            public VersionPathAndBytesable<T> compressed()
            {
                compress = true;
                return this;
            }
        };
    }

    @Override
    public SetDataBackgroundVersionable compressed()
    {
        compress = true;
        return new SetDataBackgroundVersionable()
        {
            @Override
            public ErrorListenerPathAndBytesable<Stat> inBackground()
            {
                return SetDataBuilderImpl.this.inBackground();
            }

            @Override
            public ErrorListenerPathAndBytesable<Stat> inBackground(BackgroundCallback callback, Object context)
            {
                return SetDataBuilderImpl.this.inBackground(callback, context);
            }

            @Override
            public ErrorListenerPathAndBytesable<Stat> inBackground(BackgroundCallback callback, Object context, Executor executor)
            {
                return SetDataBuilderImpl.this.inBackground(callback, context, executor);
            }

            @Override
            public ErrorListenerPathAndBytesable<Stat> inBackground(Object context)
            {
                return SetDataBuilderImpl.this.inBackground(context);
            }

            @Override
            public ErrorListenerPathAndBytesable<Stat> inBackground(BackgroundCallback callback)
            {
                return SetDataBuilderImpl.this.inBackground(callback);
            }

            @Override
            public ErrorListenerPathAndBytesable<Stat> inBackground(BackgroundCallback callback, Executor executor)
            {
                return SetDataBuilderImpl.this.inBackground(callback, executor);
            }

            @Override
            public Stat forPath(String path, byte[] data) throws Exception
            {
                return SetDataBuilderImpl.this.forPath(path, data);
            }

            @Override
            public Stat forPath(String path) throws Exception
            {
                return SetDataBuilderImpl.this.forPath(path);
            }

            @Override
            public BackgroundPathAndBytesable<Stat> withVersion(int version)
            {
                return SetDataBuilderImpl.this.withVersion(version);
            }
        };
    }

    @Override
    public BackgroundPathAndBytesable<Stat> withVersion(int version)
    {
        this.version = version;
        return this;
    }

    @Override
    public ErrorListenerPathAndBytesable<Stat> inBackground(BackgroundCallback callback, Object context)
    {
        backgrounding = new Backgrounding(callback, context);
        return this;
    }

    @Override
    public ErrorListenerPathAndBytesable<Stat> inBackground(BackgroundCallback callback, Object context, Executor executor)
    {
        backgrounding = new Backgrounding(client, callback, context, executor);
        return this;
    }

    @Override
    public ErrorListenerPathAndBytesable<Stat> inBackground(BackgroundCallback callback)
    {
        backgrounding = new Backgrounding(callback);
        return this;
    }

    @Override
    public ErrorListenerPathAndBytesable<Stat> inBackground()
    {
        backgrounding = new Backgrounding(true);
        return this;
    }

    @Override
    public ErrorListenerPathAndBytesable<Stat> inBackground(Object context)
    {
        backgrounding = new Backgrounding(context);
        return this;
    }

    @Override
    public ErrorListenerPathAndBytesable<Stat> inBackground(BackgroundCallback callback, Executor executor)
    {
        backgrounding = new Backgrounding(client, callback, executor);
        return this;
    }

    @Override
    public PathAndBytesable<Stat> withUnhandledErrorListener(UnhandledErrorListener listener)
    {
        backgrounding = new Backgrounding(backgrounding, listener);
        return this;
    }

    @Override
    public void performBackgroundOperation(final OperationAndData<PathAndBytes> operationAndData) throws Exception
    {
        try
        {
            final TimeTrace   trace = client.getZookeeperClient().startTracer("SetDataBuilderImpl-Background");
            client.getZooKeeper().setData
            (
                operationAndData.getData().getPath(),
                operationAndData.getData().getData(),
                version,
                new AsyncCallback.StatCallback()
                {
<<<<<<< HEAD
                    trace.commit();
                    CuratorEvent event = new CuratorEventImpl(client, CuratorEventType.SET_DATA, rc, path, null, ctx, stat, null, null, null, null, null);
                    client.processBackgroundOperation(operationAndData, event);
                }
            },
            backgrounding.getContext()
        );
=======
                    @SuppressWarnings({"unchecked"})
                    @Override
                    public void processResult(int rc, String path, Object ctx, Stat stat)
                    {
                        trace.commit();
                        CuratorEvent event = new CuratorEventImpl(client, CuratorEventType.SET_DATA, rc, path, null, ctx, stat, null, null, null, null);
                        client.processBackgroundOperation(operationAndData, event);
                    }
                },
                backgrounding.getContext()
            );
        }
        catch ( Throwable e )
        {
            backgrounding.checkError(e);
        }
>>>>>>> 84996801
    }

    @Override
    public Stat forPath(String path) throws Exception
    {
        return forPath(path, client.getDefaultData());
    }

    @Override
    public Stat forPath(String path, byte[] data) throws Exception
    {
        if ( compress )
        {
            data = client.getCompressionProvider().compress(path, data);
        }

        path = client.fixForNamespace(path);

        Stat        resultStat = null;
        if ( backgrounding.inBackground()  )
        {
            client.processBackgroundOperation(new OperationAndData<>(this, new PathAndBytes(path, data), backgrounding.getCallback(), null, backgrounding.getContext()), null);
        }
        else
        {
            resultStat = pathInForeground(path, data);
        }
        return resultStat;
    }

    int getVersion()
    {
        return version;
    }

    private Stat pathInForeground(final String path, final byte[] data) throws Exception
    {
        TimeTrace   trace = client.getZookeeperClient().startTracer("SetDataBuilderImpl-Foreground");
        Stat        resultStat = RetryLoop.callWithRetry
        (
            client.getZookeeperClient(),
            new Callable<Stat>()
            {
                @Override
                public Stat call() throws Exception
                {
                    return client.getZooKeeper().setData(path, data, version);
                }
            }
        );
        trace.commit();
        return resultStat;
    }
}<|MERGE_RESOLUTION|>--- conflicted
+++ resolved
@@ -20,19 +20,7 @@
 
 import org.apache.curator.RetryLoop;
 import org.apache.curator.TimeTrace;
-<<<<<<< HEAD
-import org.apache.curator.framework.api.BackgroundCallback;
-import org.apache.curator.framework.api.BackgroundPathAndBytesable;
-import org.apache.curator.framework.api.CuratorEvent;
-import org.apache.curator.framework.api.CuratorEventType;
-import org.apache.curator.framework.api.PathAndBytesable;
-import org.apache.curator.framework.api.SetDataBackgroundVersionable;
-import org.apache.curator.framework.api.SetDataBuilder;
-import org.apache.curator.framework.api.VersionPathAndBytesable;
-=======
 import org.apache.curator.framework.api.*;
-import org.apache.curator.framework.api.transaction.CuratorTransactionBridge;
->>>>>>> 84996801
 import org.apache.curator.framework.api.transaction.OperationType;
 import org.apache.curator.framework.api.transaction.TransactionSetDataBuilder;
 import org.apache.zookeeper.AsyncCallback;
@@ -226,21 +214,12 @@
                 version,
                 new AsyncCallback.StatCallback()
                 {
-<<<<<<< HEAD
-                    trace.commit();
-                    CuratorEvent event = new CuratorEventImpl(client, CuratorEventType.SET_DATA, rc, path, null, ctx, stat, null, null, null, null, null);
-                    client.processBackgroundOperation(operationAndData, event);
-                }
-            },
-            backgrounding.getContext()
-        );
-=======
                     @SuppressWarnings({"unchecked"})
                     @Override
                     public void processResult(int rc, String path, Object ctx, Stat stat)
                     {
                         trace.commit();
-                        CuratorEvent event = new CuratorEventImpl(client, CuratorEventType.SET_DATA, rc, path, null, ctx, stat, null, null, null, null);
+                        CuratorEvent event = new CuratorEventImpl(client, CuratorEventType.SET_DATA, rc, path, null, ctx, stat, null, null, null, null, null);
                         client.processBackgroundOperation(operationAndData, event);
                     }
                 },
@@ -251,7 +230,6 @@
         {
             backgrounding.checkError(e);
         }
->>>>>>> 84996801
     }
 
     @Override
