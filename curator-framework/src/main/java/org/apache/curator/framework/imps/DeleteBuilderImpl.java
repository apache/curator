--- conflicted
+++ resolved
@@ -54,11 +54,7 @@
         guaranteed = false;
     }
 
-<<<<<<< HEAD
     <T> TransactionDeleteBuilder<T> asTransactionDeleteBuilder(final T context, final CuratorMultiTransactionRecord transaction)
-=======
-    TransactionDeleteBuilder    asTransactionDeleteBuilder(final CuratorTransactionImpl curatorTransaction, final CuratorMultiTransactionRecord transaction)
->>>>>>> fc45a4ec
     {
         return new TransactionDeleteBuilder<T>()
         {
@@ -155,28 +151,15 @@
                 @Override
                 public void processResult(int rc, String path, Object ctx)
                 {
-<<<<<<< HEAD
-                    @Override
-                    public void processResult(int rc, String path, Object ctx)
-                    {
-                        trace.commit();
-                        if ( (rc == KeeperException.Code.NOTEMPTY.intValue()) && deletingChildrenIfNeeded )
-                        {
-                            backgroundDeleteChildrenThenNode(operationAndData);
-                        }
-                        else
-                        {
-                            CuratorEvent event = new CuratorEventImpl(client, CuratorEventType.DELETE, rc, path, null, ctx, null, null, null, null, null, null);
-                            client.processBackgroundOperation(operationAndData, event);
-                        }
-=======
                     trace.commit();
-                    if ((rc == KeeperException.Code.NOTEMPTY.intValue()) && deletingChildrenIfNeeded) {
+                    if ( (rc == KeeperException.Code.NOTEMPTY.intValue()) && deletingChildrenIfNeeded )
+                    {
                         backgroundDeleteChildrenThenNode(operationAndData);
-                    } else {
-                        CuratorEvent event = new CuratorEventImpl(client, CuratorEventType.DELETE, rc, path, null, ctx, null, null, null, null, null);
+                    }
+                    else
+                    {
+                        CuratorEvent event = new CuratorEventImpl(client, CuratorEventType.DELETE, rc, path, null, ctx, null, null, null, null, null, null);
                         client.processBackgroundOperation(operationAndData, event);
->>>>>>> fc45a4ec
                     }
                 }
             },
