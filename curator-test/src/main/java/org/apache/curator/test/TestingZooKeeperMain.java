--- conflicted
+++ resolved
@@ -35,12 +35,8 @@
 import javax.management.JMException;
 import java.io.IOException;
 import java.lang.reflect.Field;
-<<<<<<< HEAD
-import java.lang.reflect.Modifier;
-=======
 import java.net.InetAddress;
 import java.net.UnknownHostException;
->>>>>>> 36a72d9c
 import java.nio.channels.ServerSocketChannel;
 import java.util.concurrent.CountDownLatch;
 import java.util.concurrent.TimeUnit;
@@ -54,17 +50,13 @@
     private final CountDownLatch latch = new CountDownLatch(1);
     private final AtomicReference<Exception> startingException = new AtomicReference<Exception>(null);
 
-<<<<<<< HEAD
     private volatile ServerCnxnFactory cnxnFactory;
     private volatile TestZooKeeperServer zkServer;
     private volatile ContainerManager containerManager;
 
     private static final Timing timing = new Timing();
 
-    static final int MAX_WAIT_MS = timing.milliseconds();
-=======
-    private static final int MAX_WAIT_MS;
-
+    static final int MAX_WAIT_MS;
     static
     {
         long startMs = System.currentTimeMillis();
@@ -82,7 +74,6 @@
         long elapsed = System.currentTimeMillis() - startMs;
         MAX_WAIT_MS = Math.max((int)elapsed * 2, 1000);
     }
->>>>>>> 36a72d9c
 
     @Override
     public void kill()
@@ -189,17 +180,12 @@
     {
         try
         {
-<<<<<<< HEAD
             cnxnFactory.shutdown();
-=======
-            shutdown();
->>>>>>> 36a72d9c
         }
         catch ( Throwable e )
         {
             e.printStackTrace();    // just ignore - this class is only for testing
         }
-<<<<<<< HEAD
         finally
         {
             cnxnFactory = null;
@@ -209,8 +195,6 @@
             containerManager.stop();
             containerManager = null;
         }
-=======
->>>>>>> 36a72d9c
 
         try
         {
@@ -263,7 +247,7 @@
                     config.getMaxClientCnxns());
             }
             cnxnFactory.startup(zkServer);
-            containerManager = new ContainerManager(zkServer.getZKDatabase(), zkServer.getFirstProcessor(), Integer.getInteger("znode.container.checkIntervalMs", (int)TimeUnit.MINUTES.toMillis(1L)).intValue(), Integer.getInteger("znode.container.maxPerMinute", 10000).intValue());
+            containerManager = new ContainerManager(zkServer.getZKDatabase(), zkServer.getFirstProcessor(), Integer.getInteger("znode.container.checkIntervalMs", (int)TimeUnit.MINUTES.toMillis(1L)), Integer.getInteger("znode.container.maxPerMinute", 10000));
             containerManager.start();
             latch.countDown();
             cnxnFactory.join();
